--- conflicted
+++ resolved
@@ -640,7 +640,7 @@
         a[1] = 1
         b = range(2, self.n+2)
         b[self.n-1] = 1
-        return [self.monomial(self._indices(a)), self.monomial(self._indices(b))]
+        return [self.monomial(self._basis_keys(a)), self.monomial(self._basis_keys(b))]
 
     def _conjugacy_classes_representatives_underlying_group(self):
         r"""
@@ -962,7 +962,7 @@
             p = range(1, self.n+1)
             p[i-1] = k
             p[k-1] = i
-            res += self.monomial(self._indices(p))
+            res += self.monomial(self._basis_keys(p))
         return res
 
 
@@ -1980,15 +1980,9 @@
             Hecke algebra of the symmetric group of order 3 with q=1 on the T basis over Rational Field
         """
         self.n = n
-<<<<<<< HEAD
-        self._indices = permutation.Permutations(n)
-        self._name = "Hecke algebra of the symmetric group of order %s"%self.n
-        self._one = permutation.Permutation(range(1,n+1))
-=======
-        self._basis_keys = Permutations(n)
+        self._indices = Permutations(n)
         self._name = "Hecke algebra of the symmetric group of order {}".format(n)
-        self._one = self._basis_keys(range(1,n+1))
->>>>>>> 37c8a8c9
+        self._one = self._indices(range(1,n+1))
 
         if q is None:
             q = PolynomialRing(R, 'q').gen()
@@ -2031,13 +2025,8 @@
         ###################################################
         if x == []:
             return self.one()
-<<<<<<< HEAD
-        if len(x) < self.n and x in permutation.Permutations():
-            return self.monomial(self._indices( list(x) + range(len(x)+1, self.n+1) ))
-=======
         if len(x) < self.n and x in Permutations():
             return self.monomial(self._basis_keys( list(x) + range(len(x)+1, self.n+1) ))
->>>>>>> 37c8a8c9
         raise TypeError
 
 class HeckeAlgebraSymmetricGroup_t(HeckeAlgebraSymmetricGroup_generic):
@@ -2084,7 +2073,7 @@
         # -- Darij, 19 Nov 2013
 
         if perm[i-1] < perm[i]:
-            return self.monomial(self._indices(perm_i))
+            return self.monomial(self._basis_keys(perm_i))
         else:
             #Ti^2 = (q - q^(-1))*Ti - q1*q2
             q = self.q()
