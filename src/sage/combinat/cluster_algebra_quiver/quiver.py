--- conflicted
+++ resolved
@@ -1739,7 +1739,6 @@
         else:
             return is_finite
 
-<<<<<<< HEAD
     def number_of_edges(self):
         r"""
         Return the total number of edges on the quiver
@@ -1793,7 +1792,6 @@
         quiver._vertex_dictionary = relabelling
         return quiver
         
-=======
     def d_vector_fan(self):
         r"""
         Return the d-vector fan associated with the quiver.
@@ -1890,4 +1888,3 @@
         seed = ClusterSeed(self).principal_extension()
         return Fan([Cone(s.g_matrix().columns())
                     for s in seed.mutation_class()])
->>>>>>> 74a57fc2
