"""
Indexed Face Sets

Graphics3D object that consists of a list of polygons, also used for
triangulations of other objects.

Usually these objects are not created directly by users.

AUTHORS:

- Robert Bradshaw (2007-08-26): initial version
- Robert Bradshaw (2007-08-28): significant optimizations

.. TODO::

    Smooth triangles using vertex normals

"""
#*****************************************************************************
#      Copyright (C) 2007 Robert Bradshaw <robertwb@math.washington.edu>
#
#  Distributed under the terms of the GNU General Public License (GPL)
#
#    This code is distributed in the hope that it will be useful,
#    but WITHOUT ANY WARRANTY; without even the implied warranty of
#    MERCHANTABILITY or FITNESS FOR A PARTICULAR PURPOSE.  See the GNU
#    General Public License for more details.
#
#  The full text of the GPL is available at:
#
#                  http://www.gnu.org/licenses/
#*****************************************************************************

<<<<<<< HEAD

=======
include "sage/ext/stdsage.pxi"
>>>>>>> 307e5264
include "sage/ext/interrupt.pxi"
from sage.ext.memory cimport check_calloc, check_allocarray, check_reallocarray, sage_free

cdef extern from *:
    void memset(void *, int, Py_ssize_t)
    void memcpy(void * dest, void * src, Py_ssize_t n)
    int sprintf_3d "sprintf" (char*, char*, double, double, double)
    int sprintf_3i "sprintf" (char*, char*, int, int, int)
    int sprintf_4i "sprintf" (char*, char*, int, int, int, int)
    int sprintf_5i "sprintf" (char*, char*, int, int, int, int, int)
    int sprintf_6i "sprintf" (char*, char*, int, int, int, int, int, int)
    int sprintf_7i "sprintf" (char*, char*, int, int, int, int, int, int, int)
    int sprintf_9d "sprintf" (char*, char*, double, double, double, double, double, double, double, double, double)

# import the double infinity constant
cdef extern from "math.h":
    enum: INFINITY

from cpython.list cimport *
from cpython.string cimport *

include "point_c.pxi"


from math import sin, cos, sqrt
from random import randint

from sage.rings.real_double import RDF

from sage.matrix.constructor import matrix
from sage.modules.free_module_element import vector

from sage.plot.colors import Color, float_to_integer
from sage.plot.plot3d.base import Graphics3dGroup

from transform cimport Transformation


# --------------------------------------------------------------------
# Fast routines for generating string representations of the polygons.
# --------------------------------------------------------------------

cdef inline format_tachyon_texture(color_c rgb):
    cdef char rs[200]
    cdef Py_ssize_t cr = sprintf_3d(rs,
                                   "TEXTURE\n AMBIENT 0.3 DIFFUSE 0.7 SPECULAR 0 OPACITY 1.0\n COLOR %g %g %g \n TEXFUNC 0",
                                   rgb.r, rgb.g, rgb.b)
    return PyString_FromStringAndSize(rs, cr)


cdef inline format_tachyon_triangle(point_c P, point_c Q, point_c R):
    cdef char ss[250]
    # PyString_FromFormat doesn't do floats?
    cdef Py_ssize_t r = sprintf_9d(ss,
                                   "TRI V0 %g %g %g V1 %g %g %g V2 %g %g %g",
                                   P.x, P.y, P.z,
                                   Q.x, Q.y, Q.z,
                                   R.x, R.y, R.z )
    return PyString_FromStringAndSize(ss, r)


cdef inline format_json_vertex(point_c P):
    cdef char ss[100]
    cdef Py_ssize_t r = sprintf_3d(ss, "{x:%g,y:%g,z:%g}", P.x, P.y, P.z)
    return PyString_FromStringAndSize(ss, r)

cdef inline format_json_face(face_c face):
    return "[{}]".format(",".join([str(face.vertices[i])
                                   for i from 0 <= i < face.n]))

cdef inline format_obj_vertex(point_c P):
    cdef char ss[100]
    # PyString_FromFormat doesn't do floats?
    cdef Py_ssize_t r = sprintf_3d(ss, "v %g %g %g", P.x, P.y, P.z)
    return PyString_FromStringAndSize(ss, r)

cdef inline format_obj_face(face_c face, int off):
    cdef char ss[100]
    cdef Py_ssize_t r, i
    if face.n == 3:
        r = sprintf_3i(ss, "f %d %d %d", face.vertices[0] + off, face.vertices[1] + off, face.vertices[2] + off)
    elif face.n == 4:
        r = sprintf_4i(ss, "f %d %d %d %d", face.vertices[0] + off, face.vertices[1] + off, face.vertices[2] + off, face.vertices[3] + off)
    else:
        return "f " + " ".join([str(face.vertices[i] + off) for i from 0 <= i < face.n])
    # PyString_FromFormat is almost twice as slow
    return PyString_FromStringAndSize(ss, r)

cdef inline format_obj_face_back(face_c face, int off):
    cdef char ss[100]
    cdef Py_ssize_t r, i
    if face.n == 3:
        r = sprintf_3i(ss, "f %d %d %d", face.vertices[2] + off, face.vertices[1] + off, face.vertices[0] + off)
    elif face.n == 4:
        r = sprintf_4i(ss, "f %d %d %d %d", face.vertices[3] + off, face.vertices[2] + off, face.vertices[1] + off, face.vertices[0] + off)
    else:
        return "f " + " ".join([str(face.vertices[i] + off) for i from face.n > i >= 0])
    return PyString_FromStringAndSize(ss, r)

cdef inline format_pmesh_vertex(point_c P):
    cdef char ss[100]
    # PyString_FromFormat doesn't do floats?
    cdef Py_ssize_t r = sprintf_3d(ss, "%g %g %g", P.x, P.y, P.z)
    return PyString_FromStringAndSize(ss, r)

cdef inline format_pmesh_face(face_c face, int has_color):
    cdef char ss[100]
    cdef Py_ssize_t r, i
    cdef int color
    # if the face has an individual color, has_color is -1
    # otherwise it is 1
    if has_color == -1:
        color = float_to_integer(face.color.r,
                                 face.color.g,
                                 face.color.b)
        # it seems that Jmol does not like the 0 color at all
        if color == 0:
            color = 1

    if face.n == 3:
        if has_color == 1:
            r = sprintf_5i(ss, "%d\n%d\n%d\n%d\n%d", has_color * 4,
                           face.vertices[0],
                           face.vertices[1],
                           face.vertices[2],
                           face.vertices[0])
        else:
            r = sprintf_6i(ss, "%d\n%d\n%d\n%d\n%d\n%d", has_color * 4,
                           face.vertices[0],
                           face.vertices[1],
                           face.vertices[2],
                           face.vertices[0], color)
    elif face.n == 4:
        if has_color == 1:
            r = sprintf_6i(ss, "%d\n%d\n%d\n%d\n%d\n%d", has_color * 5,
                           face.vertices[0],
                           face.vertices[1],
                           face.vertices[2],
                           face.vertices[3],
                           face.vertices[0])
        else:
            r = sprintf_7i(ss, "%d\n%d\n%d\n%d\n%d\n%d\n%d", has_color * 5,
                           face.vertices[0],
                           face.vertices[1],
                           face.vertices[2],
                           face.vertices[3],
                           face.vertices[0], color)
    else:
        # Naive triangulation
        all = []
        if has_color == 1:
            for i from 1 <= i < face.n - 1:
                r = sprintf_5i(ss, "%d\n%d\n%d\n%d\n%d", has_color * 4,
                               face.vertices[0],
                               face.vertices[i],
                               face.vertices[i + 1],
                               face.vertices[0])
                PyList_Append(all, PyString_FromStringAndSize(ss, r))
        else:
            for i from 1 <= i < face.n - 1:
                r = sprintf_6i(ss, "%d\n%d\n%d\n%d\n%d\n%d", has_color * 4,
                               face.vertices[0],
                               face.vertices[i],
                               face.vertices[i + 1],
                               face.vertices[0], color)
                PyList_Append(all, PyString_FromStringAndSize(ss, r))
        return "\n".join(all)
    # PyString_FromFormat is almost twice as slow
    return PyString_FromStringAndSize(ss, r)


cdef class IndexFaceSet(PrimitiveObject):
    """
    Graphics3D object that consists of a list of polygons, also used for
    triangulations of other objects.

    Polygons (mostly triangles and quadrilaterals) are stored in the
    c struct ``face_c`` (see transform.pyx). Rather than storing
    the points directly for each polygon, each face consists a list
    of pointers into a common list of points which are basically triples
    of doubles in a ``point_c``.

    Moreover, each face has an attribute ``color`` which is used to
    store color information when faces are colored. The red/green/blue
    components are then available as floats between 0 and 1 using
    ``color.r,color.g,color.b``.

    Usually these objects are not created directly by users.

    EXAMPLES::

        sage: from sage.plot.plot3d.index_face_set import IndexFaceSet
        sage: S = IndexFaceSet([[(1,0,0),(0,1,0),(0,0,1)],[(1,0,0),(0,1,0),(0,0,0)]])
        sage: S.face_list()
        [[(1.0, 0.0, 0.0), (0.0, 1.0, 0.0), (0.0, 0.0, 1.0)], [(1.0, 0.0, 0.0), (0.0, 1.0, 0.0), (0.0, 0.0, 0.0)]]
        sage: S.vertex_list()
        [(1.0, 0.0, 0.0), (0.0, 1.0, 0.0), (0.0, 0.0, 1.0), (0.0, 0.0, 0.0)]

        sage: def make_face(n): return [(0,0,n),(0,1,n),(1,1,n),(1,0,n)]
        sage: S = IndexFaceSet([make_face(n) for n in range(10)])
        sage: S.show()

        sage: point_list = [(1,0,0),(0,1,0)] + [(0,0,n) for n in range(10)]
        sage: face_list = [[0,1,n] for n in range(2,10)]
        sage: S = IndexFaceSet(face_list, point_list, color='red')
        sage: S.face_list()
        [[(1.0, 0.0, 0.0), (0.0, 1.0, 0.0), (0.0, 0.0, 0.0)],
        [(1.0, 0.0, 0.0), (0.0, 1.0, 0.0), (0.0, 0.0, 1.0)],
        [(1.0, 0.0, 0.0), (0.0, 1.0, 0.0), (0.0, 0.0, 2.0)],
        [(1.0, 0.0, 0.0), (0.0, 1.0, 0.0), (0.0, 0.0, 3.0)],
        [(1.0, 0.0, 0.0), (0.0, 1.0, 0.0), (0.0, 0.0, 4.0)],
        [(1.0, 0.0, 0.0), (0.0, 1.0, 0.0), (0.0, 0.0, 5.0)],
        [(1.0, 0.0, 0.0), (0.0, 1.0, 0.0), (0.0, 0.0, 6.0)],
        [(1.0, 0.0, 0.0), (0.0, 1.0, 0.0), (0.0, 0.0, 7.0)]]
        sage: S.show()

    A simple example of colored IndexFaceSet (:trac:`12212`)::

        sage: from sage.plot.plot3d.index_face_set import IndexFaceSet
        sage: from sage.plot.plot3d.texture import Texture
        sage: point_list = [(2,0,0),(0,2,0),(0,0,2),(0,1,1),(1,0,1),(1,1,0)]
        sage: face_list = [[0,4,5],[3,4,5],[2,3,4],[1,3,5]]
        sage: col = rainbow(10, 'rgbtuple')
        sage: t_list = [Texture(col[i]) for i in range(10)]
        sage: S = IndexFaceSet(face_list, point_list, texture_list=t_list)
        sage: S.show(viewer='tachyon')

    """
    def __cinit__(self):
        self.vs = <point_c *>NULL
        self.face_indices = <int *>NULL
        self._faces = <face_c *>NULL
    def __init__(self, faces, point_list=None,
                 enclosed=False, texture_list=None, **kwds):
        PrimitiveObject.__init__(self, **kwds)

        self.global_texture = (texture_list is None)

        self.enclosed = enclosed

        if point_list is None:
            face_list = faces
            faces = []
            point_list = []
            point_index = {}
            for face in face_list:
                iface = []
                for p in face:
                    try:
                        ix = point_index[p]
                    except KeyError:
                        ix = len(point_list)
                        point_index[p] = ix
                        point_list.append(p)
                    iface.append(ix)
                faces.append(iface)

        cdef Py_ssize_t i
        cdef Py_ssize_t index_len = 0
        for i from 0 <= i < len(faces):
            index_len += len(faces[i])

        self.vcount = len(point_list)
        self.fcount = len(faces)
        self.icount = index_len

        self.realloc(self.vcount, self.fcount, index_len)

        for i from 0 <= i < self.vcount:
            self.vs[i].x, self.vs[i].y, self.vs[i].z = point_list[i]

        cdef int cur_pt = 0
        for i from 0 <= i < self.fcount:
            self._faces[i].n = len(faces[i])
            self._faces[i].vertices = &self.face_indices[cur_pt]
            if self.global_texture:
                self._faces[i].color.r, self._faces[i].color.g, self._faces[i].color.b = self.texture.color
            else:
                self._faces[i].color.r, self._faces[i].color.g, self._faces[i].color.b = texture_list[i].color
            for ix in faces[i]:
                self.face_indices[cur_pt] = ix
                cur_pt += 1

    cdef realloc(self, vcount, fcount, icount):
        r"""
        Allocates memory for vertices, faces, and face indices.  Can
        only be called from Cython, so the doctests must be indirect.

        EXAMPLES::

            sage: var('x,y,z')
            (x, y, z)
            sage: G = implicit_plot3d(x^2+y^2+z^2 - 1, (x, -2, 2), (y, -2, 2), (z, -2, 2), plot_points=6)
            sage: G.triangulate()  # indirect doctest
            sage: len(G.face_list())
            44
            sage: len(G.vertex_list())
            132
            sage: G = implicit_plot3d(x^2+y^2+z^2 - 100, (x, -2, 2), (y, -2, 2), (z, -2, 2), plot_points=6)
            sage: G.triangulate()  # indirect doctest
            sage: len(G.face_list())
            0
            sage: len(G.vertex_list())
            0
        """
        self.vs = <point_c *>check_reallocarray(self.vs, vcount, sizeof(point_c))
        self._faces = <face_c *>check_reallocarray(self._faces, fcount, sizeof(face_c))
        self.face_indices = <int *>check_reallocarray(self.face_indices, icount, sizeof(int))

    def _clean_point_list(self):
<<<<<<< HEAD
        # TODO: There is still wasted space where quadrilaterals were converted to triangles...
        #       but it's so little it's probably not worth bothering with
        cdef int* point_map = <int *>check_calloc(self.vcount, sizeof(int))
=======
        # TODO: There is still wasted space where quadrilaterals were
        # converted to triangles...  but it's so little it's probably
        # not worth bothering with
        cdef int* point_map = <int *>sage_malloc(sizeof(int) * self.vcount)
        if point_map == NULL:
            raise MemoryError, "Out of memory cleaning up for %s" % type(self)
        memset(point_map, 0, sizeof(int) * self.vcount)  # TODO: sage_calloc
>>>>>>> 307e5264
        cdef Py_ssize_t i, j
        cdef face_c *face
        for i from 0 <= i < self.fcount:
            face = &self._faces[i]
            for j from 0 <= j < face.n:
                point_map[face.vertices[j]] += 1
        ix = 0
        for i from 0 <= i < self.vcount:
            if point_map[i] > 0:
                point_map[i] = ix
                self.vs[ix] = self.vs[i]
                ix += 1
        if ix != self.vcount:
            for i from 0 <= i < self.fcount:
                face = &self._faces[i]
                for j from 0 <= j < face.n:
                    face.vertices[j] = point_map[face.vertices[j]]
            self.realloc(ix, self.fcount, self.icount)
            self.vcount = ix
        sage_free(point_map)

    def _seperate_creases(self, threshold):
        """
        Some rendering engines Gouraud shading, which is great for smooth
        surfaces but looks bad if one actually has a polyhedron.

        INPUT:

        ``threshold`` -- the minimum cosine of the angle between adjacent
        faces a higher threshold separates more, all faces if >= 1, no
        faces if <= -1
        """
        cdef Py_ssize_t i, j, k
        cdef face_c *face
        cdef int v, count, total = 0
        cdef int* point_counts = <int *>check_calloc(self.vcount * 2 + 1, sizeof(int))
        # For each vertex, get number of faces
        cdef int* running_point_counts = &point_counts[self.vcount]
        for i from 0 <= i < self.fcount:
            face = &self._faces[i]
            total += face.n
            for j from 0 <= j < face.n:
                point_counts[face.vertices[j]] += 1
        # Running used as index into face list
        cdef int running = 0
        cdef int max = 0
        for i from 0 <= i < self.vcount:
            running_point_counts[i] = running
            running += point_counts[i]
            if point_counts[i] > max:
                max = point_counts[i]
        running_point_counts[self.vcount] = running
        # Create an array, indexed by running_point_counts[v], to the list of faces containing that vertex.
        cdef face_c** point_faces
        try:
            point_faces = <face_c **>check_allocarray(total, sizeof(face_c*))
        except MemoryError:
            sage_free(point_counts)
            raise
        sig_on()
        memset(point_counts, 0, sizeof(int) * self.vcount)
        for i from 0 <= i < self.fcount:
            face = &self._faces[i]
            for j from 0 <= j < face.n:
                v = face.vertices[j]
                point_faces[running_point_counts[v]+point_counts[v]] = face
                point_counts[v] += 1
        # Now, for each vertex, see if all faces are close enough,
        # or if it is a crease.
        cdef face_c** faces
        cdef int start = 0
        cdef bint any
        # We compare against face 0, and if it's not flat enough we push it to the end.
        # Then we come around again to compare everything that was put at the end, possibly
        # pushing stuff to the end again (until no further changes are needed).
        while start < self.vcount:
            ix = self.vcount
            # Find creases
            for i from 0 <= i < self.vcount - start:
                faces = &point_faces[running_point_counts[i]]
                any = 0
                for j from point_counts[i] > j >= 1:
                    if cos_face_angle(faces[0][0], faces[j][0], self.vs) < threshold:
                        any = 1
                        face = faces[j]
                        point_counts[i] -= 1
                        if j != point_counts[i]:
                            faces[j] = faces[point_counts[i]] # swap
                            faces[point_counts[i]] = face
                if any:
                    ix += 1
            # Reallocate room for vertices at end
            if ix > self.vcount:
                try:
                    self.vs = <point_c *>check_reallocarray(self.vs, ix, sizeof(point_c))
                except MemoryError:
                    sage_free(point_counts)
                    sage_free(point_faces)
                    self.vcount = self.fcount = self.icount = 0 # so we don't get segfaults on bad points
                    sig_off()
                    raise
                ix = self.vcount
                running = 0
                for i from 0 <= i < self.vcount - start:
                    if point_counts[i] != running_point_counts[i+1] - running_point_counts[i]:
                        # We have a new vertex
                        self.vs[ix] = self.vs[i+start]
                        # Update the point_counts and point_faces arrays for the next time around.
                        count = running_point_counts[i+1] - running_point_counts[i] - point_counts[i]
                        faces = &point_faces[running]
                        for j from 0 <= j < count:
                            faces[j] = point_faces[running_point_counts[i] + point_counts[i] + j]
                            face = faces[j]
                            for k from 0 <= k < face.n:
                                if face.vertices[k] == i + start:
                                    face.vertices[k] = ix
                        point_counts[ix-self.vcount] = count
                        running_point_counts[ix-self.vcount] = running
                        running += count
                        ix += 1
                running_point_counts[ix-self.vcount] = running
            start = self.vcount
            self.vcount = ix

        sage_free(point_counts)
        sage_free(point_faces)
        sig_off()

    def _mem_stats(self):
        return self.vcount, self.fcount, self.icount

    def __dealloc__(self):
        sage_free(self.vs)
        sage_free(self._faces)
        sage_free(self.face_indices)

    def is_enclosed(self):
        """
        Whether or not it is necessary to render the back sides of the polygons.

        One is assuming, of course, that they have the correct orientation.

        This is may be passed in on construction. It is also
        calculated in
        :class:`sage.plot.plot3d.parametric_surface.ParametricSurface`
        by verifying the opposite edges of the rendered domain either
        line up or are pinched together.

        EXAMPLES::

            sage: from sage.plot.plot3d.index_face_set import IndexFaceSet
            sage: IndexFaceSet([[(0,0,1),(0,1,0),(1,0,0)]]).is_enclosed()
            False
        """
        return self.enclosed

    def index_faces(self):
        """
        Return the list over all faces of the indices of the vertices.

        EXAMPLES::

            sage: from sage.plot.plot3d.shapes import *
            sage: S = Box(1,2,3)
            sage: S.index_faces()
            [[0, 1, 2, 3],
             [0, 4, 5, 1],
             [0, 3, 6, 4],
             [5, 4, 6, 7],
             [6, 3, 2, 7],
             [2, 1, 5, 7]]
        """
        cdef Py_ssize_t i, j
        return [[self._faces[i].vertices[j]
                 for j from 0 <= j < self._faces[i].n]
                for i from 0 <= i < self.fcount]

    def faces(self):
        """
        An iterator over the faces.

        EXAMPLES::

            sage: from sage.plot.plot3d.shapes import *
            sage: S = Box(1,2,3)
            sage: list(S.faces()) == S.face_list()
            True
        """
        return FaceIter(self)

    def face_list(self):
        """
        Return the list of faces.

        Every face is given as a tuple of vertices.

        EXAMPLES::

            sage: from sage.plot.plot3d.shapes import *
            sage: S = Box(1,2,3)
            sage: S.face_list()[0]
            [(1.0, 2.0, 3.0), (-1.0, 2.0, 3.0), (-1.0, -2.0, 3.0), (1.0, -2.0, 3.0)]
        """
        points = self.vertex_list()
        cdef Py_ssize_t i, j
        return [[points[self._faces[i].vertices[j]]
                 for j from 0 <= j < self._faces[i].n]
                for i from 0 <= i < self.fcount]

    def edges(self):
        """
        An iterator over the edges.

        EXAMPLES::

            sage: from sage.plot.plot3d.shapes import *
            sage: S = Box(1,2,3)
            sage: list(S.edges())[0]
            ((1.0, -2.0, 3.0), (1.0, 2.0, 3.0))
        """
        return EdgeIter(self)

    def edge_list(self):
        """
        Return the list of edges.

        EXAMPLES::

            sage: from sage.plot.plot3d.shapes import *
            sage: S = Box(1,2,3)
            sage: S.edge_list()[0]
            ((1.0, -2.0, 3.0), (1.0, 2.0, 3.0))
        """
        return list(self.edges())

    def vertices(self):
        """
        An iterator over the vertices.

        EXAMPLES::

            sage: from sage.plot.plot3d.shapes import *
            sage: S = Cone(1,1)
            sage: list(S.vertices()) == S.vertex_list()
            True
        """
        return VertexIter(self)

    def vertex_list(self):
        """
        Return the list of vertices.

        EXAMPLES::

            sage: from sage.plot.plot3d.shapes import *
            sage: S = polygon([(0,0,1), (1,1,1), (2,0,1)])
            sage: S.vertex_list()[0]
            (0.0, 0.0, 1.0)
        """
        cdef Py_ssize_t i
        return [(self.vs[i].x, self.vs[i].y, self.vs[i].z) for i from 0 <= i < self.vcount]

    def x3d_geometry(self):
        """
        Return the x3d data.

        EXAMPLES:

        A basic test with a triangle::

            sage: G = polygon([(0,0,1), (1,1,1), (2,0,1)])
            sage: print G.x3d_geometry()
            <BLANKLINE>
            <IndexedFaceSet coordIndex='0,1,2,-1'>
              <Coordinate point='0.0 0.0 1.0,1.0 1.0 1.0,2.0 0.0 1.0'/>
            </IndexedFaceSet>
            <BLANKLINE>

        A simple colored one::

            sage: from sage.plot.plot3d.index_face_set import IndexFaceSet
            sage: from sage.plot.plot3d.texture import Texture
            sage: point_list = [(2,0,0),(0,2,0),(0,0,2),(0,1,1),(1,0,1),(1,1,0)]
            sage: face_list = [[0,4,5],[3,4,5],[2,3,4],[1,3,5]]
            sage: col = rainbow(10, 'rgbtuple')
            sage: t_list=[Texture(col[i]) for i in range(10)]
            sage: S = IndexFaceSet(face_list, point_list, texture_list=t_list)
            sage: print S.x3d_geometry()
            <BLANKLINE>
            <IndexedFaceSet solid='False' colorPerVertex='False' coordIndex='0,4,5,-1,3,4,5,-1,2,3,4,-1,1,3,5,-1'>
              <Coordinate point='2.0 0.0 0.0,0.0 2.0 0.0,0.0 0.0 2.0,0.0 1.0 1.0,1.0 0.0 1.0,1.0 1.0 0.0'/>
              <Color color='1.0 0.0 0.0,1.0 0.6 0.0,0.8 1.0 0.0,0.2 1.0 0.0' />
            </IndexedFaceSet>
            <BLANKLINE>
        """
        cdef Py_ssize_t i
        points = ",".join(["%s %s %s" % (self.vs[i].x,
                                         self.vs[i].y,
                                         self.vs[i].z)
                           for i from 0 <= i < self.vcount])
        coordIndex = ",-1,".join([",".join([str(self._faces[i].vertices[j])
                                            for j from 0 <= j < self._faces[i].n])
                                  for i from 0 <= i < self.fcount])
        if not self.global_texture:
            colorIndex = ",".join([str(self._faces[i].color.r) + " "
                                   + str(self._faces[i].color.g) + " "
                                   + str(self._faces[i].color.b)
                                   for i from 0 <= i < self.fcount])
            return """
<IndexedFaceSet solid='False' colorPerVertex='False' coordIndex='%s,-1'>
  <Coordinate point='%s'/>
  <Color color='%s' />
</IndexedFaceSet>
""" % (coordIndex, points, colorIndex)
        return """
<IndexedFaceSet coordIndex='%s,-1'>
  <Coordinate point='%s'/>
</IndexedFaceSet>
""" % (coordIndex, points)

    def bounding_box(self):
        r"""
        Calculate the bounding box for the vertices in this object
        (ignoring infinite or NaN coordinates).

        OUTPUT:

        a tuple ( (low_x, low_y, low_z), (high_x, high_y, high_z)),
        which gives the coordinates of opposite corners of the
        bounding box.

        EXAMPLE::

            sage: x,y = var('x,y')
            sage: p = plot3d(sqrt(sin(x)*sin(y)), (x,0,2*pi),(y,0,2*pi))
            sage: p.bounding_box()
            ((0.0, 0.0, -0.0), (6.283185307179586, 6.283185307179586, 0.9991889981715697))
        """
        if self.vcount == 0:
            return ((0,0,0),(0,0,0))

        cdef Py_ssize_t i
        cdef point_c low
        cdef point_c high

        low.x, low.y, low.z = INFINITY, INFINITY, INFINITY
        high.x, high.y, high.z = -INFINITY, -INFINITY, -INFINITY

        for i in range(0,self.vcount):
            point_c_update_finite_lower_bound(&low, self.vs[i])
            point_c_update_finite_upper_bound(&high, self.vs[i])
        return ((low.x, low.y, low.z), (high.x, high.y, high.z))

    def partition(self, f):
        r"""
        Partition the faces of ``self``.

        The partition is done according to the value of a map
        `f: \RR^3 \rightarrow \ZZ` applied to the center of each face.

        INPUT:

        - `f` -- a function from `\RR^3` to `\ZZ`

        EXAMPLES::

            sage: from sage.plot.plot3d.shapes import *
            sage: S = Box(1,2,3)
            sage: len(S.partition(lambda x,y,z : floor(x+y+z)))
            6
        """
        cdef Py_ssize_t i, j, ix, face_ix
        cdef int part
        cdef point_c P
        cdef face_c *face
        cdef face_c *new_face
        cdef IndexFaceSet face_set

        cdef int *partition = <int *>check_allocarray(self.fcount, sizeof(int))

        part_counts = {}
        for i from 0 <= i < self.fcount:
            face = &self._faces[i]
            P = self.vs[face.vertices[0]]
            for j from 1 <= j < face.n:
                point_c_add(&P, P, self.vs[face.vertices[j]])
            point_c_mul(&P, P, 1.0/face.n)
            partition[i] = part = f(P.x, P.y, P.z)
            try:
                count = part_counts[part]
            except KeyError:
                part_counts[part] = count = [0,0]
            count[0] += 1
            count[1] += face.n
        all = {}
        for part, count in part_counts.iteritems():
            face_set = IndexFaceSet([])
            face_set.realloc(self.vcount, count[0], count[1])
            face_set.vcount = self.vcount
            face_set.fcount = count[0]
            face_set.icount = count[1]
            memcpy(face_set.vs, self.vs, sizeof(point_c) * self.vcount)
            face_ix = 0
            ix = 0
            for i from 0 <= i < self.fcount:
                if partition[i] == part:
                    face = &self._faces[i]
                    new_face = &face_set._faces[face_ix]
                    new_face.n = face.n
                    new_face.vertices = &face_set.face_indices[ix]
                    for j from 0 <= j < face.n:
                        new_face.vertices[j] = face.vertices[j]
                    face_ix += 1
                    ix += face.n
            face_set._clean_point_list()
            all[part] = face_set
        sage_free(partition)
        return all

    def tachyon_repr(self, render_params):
        """
        Return a tachyon object for ``self``.

        EXAMPLES:

        A basic test with a triangle::

            sage: G = polygon([(0,0,1), (1,1,1), (2,0,1)])
            sage: s = G.tachyon_repr(G.default_render_params()); s
            ['TRI V0 0 0 1 V1 1 1 1 V2 2 0 1', ...]

        A simple colored one::

            sage: from sage.plot.plot3d.index_face_set import IndexFaceSet
            sage: from sage.plot.plot3d.texture import Texture
            sage: point_list = [(2,0,0),(0,2,0),(0,0,2),(0,1,1),(1,0,1),(1,1,0)]
            sage: face_list = [[0,4,5],[3,4,5],[2,3,4],[1,3,5]]
            sage: col = rainbow(10, 'rgbtuple')
            sage: t_list=[Texture(col[i]) for i in range(10)]
            sage: S = IndexFaceSet(face_list, point_list, texture_list=t_list)
            sage: S.tachyon_repr(S.default_render_params())
            ['TRI V0 2 0 0 V1 1 0 1 V2 1 1 0',
            'TEXTURE... AMBIENT 0.3 DIFFUSE 0.7 SPECULAR 0 OPACITY 1.0... COLOR 1 0 0 ... TEXFUNC 0',...]
        """
        cdef Transformation transform = render_params.transform
        lines = []
        cdef point_c P, Q, R
        cdef face_c face
        cdef Py_ssize_t i, k
        sig_on()
        for i from 0 <= i < self.fcount:
            face = self._faces[i]
            if transform is not None:
                transform.transform_point_c(&P, self.vs[face.vertices[0]])
                transform.transform_point_c(&Q, self.vs[face.vertices[1]])
                transform.transform_point_c(&R, self.vs[face.vertices[2]])
            else:
                P = self.vs[face.vertices[0]]
                Q = self.vs[face.vertices[1]]
                R = self.vs[face.vertices[2]]
            PyList_Append(lines, format_tachyon_triangle(P, Q, R))
            if self.global_texture:
                PyList_Append(lines, self.texture.id)
            else:
                PyList_Append(lines, format_tachyon_texture(face.color))
            if face.n > 3:
                for k from 3 <= k < face.n:
                    Q = R
                    if transform is not None:
                        transform.transform_point_c(&R, self.vs[face.vertices[k]])
                    else:
                        R = self.vs[face.vertices[k]]
                    PyList_Append(lines, format_tachyon_triangle(P, Q, R))
                    if self.global_texture:
                        PyList_Append(lines, self.texture.id)
                    else:
                        PyList_Append(lines, format_tachyon_texture(face.color))
        sig_off()

        return lines

    def json_repr(self, render_params):
        """
        Return a json representation for ``self``.

        TESTS:

        A basic test with a triangle::

            sage: G = polygon([(0,0,1), (1,1,1), (2,0,1)])
            sage: G.json_repr(G.default_render_params())
            ["{vertices:[{x:0,y:0,z:1},{x:1,y:1,z:1},{x:2,y:0,z:1}],faces:[[0,1,2]],color:'#0000ff'}"]

        A simple colored one::

            sage: from sage.plot.plot3d.index_face_set import IndexFaceSet
            sage: from sage.plot.plot3d.texture import Texture
            sage: point_list = [(2,0,0),(0,2,0),(0,0,2),(0,1,1),(1,0,1),(1,1,0)]
            sage: face_list = [[0,4,5],[3,4,5],[2,3,4],[1,3,5]]
            sage: col = rainbow(10, 'rgbtuple')
            sage: t_list=[Texture(col[i]) for i in range(10)]
            sage: S = IndexFaceSet(face_list, point_list, texture_list=t_list)
            sage: S.json_repr(S.default_render_params())
            ["{vertices:[{x:2,y:0,z:0},{x:0,y:2,z:0},{x:0,y:0,z:2},{x:0,y:1,z:1},{x:1,y:0,z:1},{x:1,y:1,z:0}],faces:[[0,4,5],[3,4,5],[2,3,4],[1,3,5]],face_colors:['#ff0000','#ff9900','#cbff00','#33ff00']}"]
        """
        cdef Transformation transform = render_params.transform
        cdef point_c res

        if transform is None:
            vertices_str = "[{}]".format(
                ",".join([format_json_vertex(self.vs[i])
                          for i from 0 <= i < self.vcount]))
        else:
            vertices_str = "["
            for i from 0 <= i < self.vcount:
                transform.transform_point_c(&res, self.vs[i])
                if i > 0:
                    vertices_str += ","
                vertices_str += format_json_vertex(res)
            vertices_str += "]"

        faces_str = "[{}]".format(",".join([format_json_face(self._faces[i])
                                            for i from 0 <= i < self.fcount]))
        if self.global_texture:
            color_str = "'#{}'".format(self.texture.hex_rgb())
            return ["{vertices:%s,faces:%s,color:%s}" %
                    (vertices_str, faces_str, color_str)]
        else:
            color_str = "[{}]".format(",".join(["'#{}'".format(
                    Color(self._faces[i].color.r,
                          self._faces[i].color.g,
                          self._faces[i].color.b).__hex__())
                                            for i from 0 <= i < self.fcount]))
            return ["{vertices:%s,faces:%s,face_colors:%s}" %
                    (vertices_str, faces_str, color_str)]

    def obj_repr(self, render_params):
        """
        Return an obj representation for ``self``.

        TESTS::

            sage: from sage.plot.plot3d.shapes import *
            sage: S = Cylinder(1,1)
            sage: s = S.obj_repr(S.default_render_params())
        """
        cdef Transformation transform = render_params.transform
        cdef int off = render_params.obj_vertex_offset
        cdef Py_ssize_t i
        cdef point_c res

        sig_on()
        if transform is None:
            points = [format_obj_vertex(self.vs[i]) for i from 0 <= i < self.vcount]
        else:
            points = []
            for i from 0 <= i < self.vcount:
                transform.transform_point_c(&res, self.vs[i])
                PyList_Append(points, format_obj_vertex(res))

        faces = [format_obj_face(self._faces[i], off) for i from 0 <= i < self.fcount]
        if not self.enclosed:
            back_faces = [format_obj_face_back(self._faces[i], off) for i from 0 <= i < self.fcount]
        else:
            back_faces = []

        render_params.obj_vertex_offset += self.vcount
        sig_off()

        return ["g " + render_params.unique_name('obj'),
                "usemtl " + self.texture.id,
                points,
                faces,
                back_faces]

    def jmol_repr(self, render_params):
        """
        Return a jmol representation for ``self``.

        TESTS::

            sage: from sage.plot.plot3d.shapes import *
            sage: S = Cylinder(1,1)
            sage: S.show(viewer='jmol')   # indirect doctest
        """
        cdef Transformation transform = render_params.transform
        cdef Py_ssize_t i
        cdef point_c res

        self._seperate_creases(render_params.crease_threshold)

        sig_on()
        if transform is None:
            points = [format_pmesh_vertex(self.vs[i])
                      for i from 0 <= i < self.vcount]
        else:
            points = []
            for i from 0 <= i < self.vcount:
                transform.transform_point_c(&res, self.vs[i])
                PyList_Append(points, format_pmesh_vertex(res))

        # activation of coloring in jmol
        if self.global_texture:
            faces = [format_pmesh_face(self._faces[i], 1)
                     for i from 0 <= i < self.fcount]
        else:
            faces = [format_pmesh_face(self._faces[i], -1)
                     for i from 0 <= i < self.fcount]

        # If a face has more than 4 vertices, it gets chopped up in
        # format_pmesh_face
        cdef Py_ssize_t extra_faces = 0
        for i from 0 <= i < self.fcount:
            if self._faces[i].n >= 5:
                extra_faces += self._faces[i].n-3

        sig_off()

        all = [str(self.vcount),
               points,
               str(self.fcount + extra_faces),
               faces]

        from base import flatten_list
        name = render_params.unique_name('obj')
        all = flatten_list(all)
        if render_params.output_archive:
            filename = "%s.pmesh" % (name)
            render_params.output_archive.writestr(filename, '\n'.join(all))
        else:
            filename = "%s-%s.pmesh" % (render_params.output_file, name)
            f = open(filename, 'w')
            for line in all:
                f.write(line)
                f.write('\n')
            f.close()

        if self.global_texture:
            s = 'pmesh {} "{}"\n{}'.format(name, filename,
                                           self.texture.jmol_str("pmesh"))
        else:
            s = 'pmesh {} "{}"'.format(name, filename)            

        # Turn on display of the mesh lines or dots?
        if render_params.mesh:
            s += '\npmesh %s mesh\n' % name
        if render_params.dots:
            s += '\npmesh %s dots\n' % name
        return [s]

    def dual(self, **kwds):
        """
        Return the dual.

        EXAMPLES::

            sage: S = cube()
            sage: T = S.dual()
            sage: len(T.vertex_list())
            6

        """
        cdef point_c P
        cdef face_c *face
        cdef Py_ssize_t i, j, ix, ff
        cdef IndexFaceSet dual = IndexFaceSet([], **kwds)
        cdef int incoming, outgoing

        dual.realloc(self.fcount, self.vcount, self.icount)

        sig_on()
        # is using dicts overly-heavy?
        dual_faces = [{} for i from 0 <= i < self.vcount]

        for i from 0 <= i < self.fcount:
            # Let the vertex be centered on the face according to a simple average
            face = &self._faces[i]
            dual.vs[i] = self.vs[face.vertices[0]]
            for j from 1 <= j < face.n:
                point_c_add(&dual.vs[i], dual.vs[i], self.vs[face.vertices[j]])
            point_c_mul(&dual.vs[i], dual.vs[i], 1.0/face.n)

            # Now compute the new face
            for j from 0 <= j < face.n:
                if j == 0:
                    incoming = face.vertices[face.n-1]
                else:
                    incoming = face.vertices[j-1]
                if j == face.n-1:
                    outgoing = face.vertices[0]
                else:
                    outgoing = face.vertices[j+1]
                dd = dual_faces[face.vertices[j]]
                dd[incoming] = i, outgoing

        i = 0
        ix = 0
        for dd in dual_faces:
            face = &dual._faces[i]
            face.n = len(dd)
            if face.n == 0: # skip unused vertices
                continue
            face.vertices = &dual.face_indices[ix]
            ff, next = dd.itervalues().next()
            face.vertices[0] = ff
            for j from 1 <= j < face.n:
                ff, next = dd[next]
                face.vertices[j] = ff
            i += 1
            ix += face.n

        dual.vcount = self.fcount
        dual.fcount = i
        dual.icount = ix
        sig_off()

        return dual

    def stickers(self, colors, width, hover):
        """
        Return a group of IndexFaceSets.

        INPUT:

        - ``colors`` -- list of colors/textures to use (in cyclic order)

        - ``width`` -- offset perpendicular into the edge (to create a border)
          may also be negative

        - ``hover`` -- offset normal to the face (usually have to float above
          the original surface so it shows, typically this value is very
          small compared to the actual object

        OUTPUT:

        Graphics3dGroup of stickers

        EXAMPLE::

            sage: from sage.plot.plot3d.shapes import Box
            sage: B = Box(.5,.4,.3, color='black')
            sage: S = B.stickers(['red','yellow','blue'], 0.1, 0.05)
            sage: S.show()
            sage: (S+B).show()

        """
        all = []
        n = self.fcount
        ct = len(colors)
        for k in range(len(colors)):
            if colors[k]:
                all.append(self.sticker(range(k, n, ct), width, hover,
                                        texture=colors[k]))
        return Graphics3dGroup(all)

    def sticker(self, face_list, width, hover, **kwds):
        """
        Return a sticker on the chosen faces.
        """
        if not isinstance(face_list, (list, tuple)):
            face_list = (face_list,)
        faces = self.face_list()
        all = []
        for k in face_list:
            all.append(sticker(faces[k], width, hover))
        return IndexFaceSet(all, **kwds)


cdef class FaceIter:
    """
    A class for iteration over faces

    EXAMPLES::

        sage: from sage.plot.plot3d.shapes import *
        sage: S = Box(1,2,3)
        sage: len(list(S.faces())) == 6   # indirect doctest
        True
    """
    def __init__(self, face_set):
        """
        """
        self.set = face_set
        self.i = 0

    def __iter__(self):
        return self

    def __next__(self):
        cdef point_c P
        if self.i >= self.set.fcount:
            raise StopIteration
        else:
            face = []
            for j from 0 <= j < self.set._faces[self.i].n:
                P = self.set.vs[self.set._faces[self.i].vertices[j]]
                PyList_Append(face, (P.x, P.y, P.z))
            self.i += 1
            return face


cdef class EdgeIter:
    """
    A class for iteration over edges

    EXAMPLES::

        sage: from sage.plot.plot3d.shapes import *
        sage: S = Box(1,2,3)
        sage: len(list(S.edges())) == 12   # indirect doctest
        True
    """
    def __init__(self, face_set):
        self.set = face_set
        if not self.set.enclosed:
            raise TypeError("Must be closed to use the simple iterator.")
        self.i = 0
        self.j = 0
        self.seen = {}

    def __iter__(self):
        return self

    def __next__(self):
        cdef point_c P, Q
        cdef face_c face = self.set._faces[self.i]
        while self.i < self.set.fcount:
            if self.j == face.n:
                self.i += 1
                self.j = 0
                if self.i < self.set.fcount:
                    face = self.set._faces[self.i]
            else:
                if self.j == 0:
                    P = self.set.vs[face.vertices[face.n-1]]
                else:
                    P = self.set.vs[face.vertices[self.j-1]]
                Q = self.set.vs[face.vertices[self.j]]
                self.j += 1
                if self.set.enclosed:  # Every edge appears exactly twice, once in each orientation.
                    if point_c_cmp(P, Q) < 0:
                        return ((P.x, P.y, P.z), (Q.x, Q.y, Q.z))
                else:
                    if point_c_cmp(P, Q) > 0:
                        P,Q = Q,P
                    edge = ((P.x, P.y, P.z), (Q.x, Q.y, Q.z))
                    if not edge in self.seen:
                        self.seen[edge] = edge
                        return edge
        raise StopIteration


cdef class VertexIter:
    """
    A class for iteration over vertices

    EXAMPLES::

        sage: from sage.plot.plot3d.shapes import *
        sage: S = Box(1,2,3)
        sage: len(list(S.vertices())) == 8   # indirect doctest
        True
    """
    def __init__(self, face_set):
        self.set = face_set
        self.i = 0

    def __iter__(self):
        return self

    def __next__(self):
        if self.i >= self.set.vcount:
            raise StopIteration
        else:
            self.i += 1
            return (self.set.vs[self.i-1].x, self.set.vs[self.i-1].y, self.set.vs[self.i-1].z)


def len3d(v):
    """
    Return the norm of a vector in three dimensions.

    EXAMPLES::

        sage: from sage.plot.plot3d.index_face_set import len3d
        sage: len3d((1,2,3))
        3.7416573867739413
    """
    return sqrt(v[0] * v[0] + v[1] * v[1] + v[2] * v[2])


def sticker(face, width, hover):
    """
    Return a sticker over the given face.
    """
    n = len(face)
    edges = []
    for i from 0 <= i < n:
        edges.append(vector(RDF, [face[i-1][0] - face[i][0],
                                  face[i-1][1] - face[i][1],
                                  face[i-1][2] - face[i][2]]))
    sticker = []
    for i in range(n):
        v = -edges[i]
        w = edges[i - 1]
        N = v.cross_product(w)
        lenN = N.norm()
        dv = v * (width * w.norm() / lenN)
        dw = w * (width * v.norm() / lenN)
        sticker.append(tuple(vector(RDF, face[i-1]) + dv + dw + N*(hover/lenN)))
    return sticker<|MERGE_RESOLUTION|>--- conflicted
+++ resolved
@@ -31,11 +31,6 @@
 #                  http://www.gnu.org/licenses/
 #*****************************************************************************
 
-<<<<<<< HEAD
-
-=======
-include "sage/ext/stdsage.pxi"
->>>>>>> 307e5264
 include "sage/ext/interrupt.pxi"
 from sage.ext.memory cimport check_calloc, check_allocarray, check_reallocarray, sage_free
 
@@ -346,19 +341,10 @@
         self.face_indices = <int *>check_reallocarray(self.face_indices, icount, sizeof(int))
 
     def _clean_point_list(self):
-<<<<<<< HEAD
-        # TODO: There is still wasted space where quadrilaterals were converted to triangles...
-        #       but it's so little it's probably not worth bothering with
-        cdef int* point_map = <int *>check_calloc(self.vcount, sizeof(int))
-=======
         # TODO: There is still wasted space where quadrilaterals were
         # converted to triangles...  but it's so little it's probably
         # not worth bothering with
-        cdef int* point_map = <int *>sage_malloc(sizeof(int) * self.vcount)
-        if point_map == NULL:
-            raise MemoryError, "Out of memory cleaning up for %s" % type(self)
-        memset(point_map, 0, sizeof(int) * self.vcount)  # TODO: sage_calloc
->>>>>>> 307e5264
+        cdef int* point_map = <int *>check_calloc(self.vcount, sizeof(int))
         cdef Py_ssize_t i, j
         cdef face_c *face
         for i from 0 <= i < self.fcount:
