r"""
Bialgebras
"""
#*****************************************************************************
#  Copyright (C) 2008 Teresa Gomez-Diaz (CNRS) <Teresa.Gomez-Diaz@univ-mlv.fr>
#  Copyright (C) 2008-2009 Nicolas M. Thiery <nthiery at users.sf.net>
#
#  Distributed under the terms of the GNU General Public License (GPL)
#                  http://www.gnu.org/licenses/
#******************************************************************************

from sage.categories.category_types import Category_over_base_ring
from sage.categories.all import Algebras, Coalgebras
from sage.categories.tensor import tensor
from sage.functions.other import floor, ceil
from sage.rings.integer import Integer
from sage.categories.modules_with_basis import ModulesWithBasis
from sage.misc.lazy_import import LazyImport

class Bialgebras(Category_over_base_ring):
    """
    The category of bialgebras

    EXAMPLES::

        sage: Bialgebras(ZZ)
        Category of bialgebras over Integer Ring
        sage: Bialgebras(ZZ).super_categories()
        [Category of algebras over Integer Ring, Category of coalgebras over Integer Ring]

    TESTS::

        sage: TestSuite(Bialgebras(ZZ)).run()
    """

    def super_categories(self):
        """
        EXAMPLES::

            sage: Bialgebras(QQ).super_categories()
            [Category of algebras over Rational Field, Category of coalgebras over Rational Field]
        """
        R = self.base_ring()
        return [Algebras(R), Coalgebras(R)]

    def additional_structure(self):
        r"""
        Return ``None``.

        Indeed, the category of bialgebras defines no additional
        structure: a morphism of coalgebras and of algebras between
        two bialgebras is a bialgebra morphism.

        .. SEEALSO:: :meth:`Category.additional_structure`

        .. TODO:: This category should be a :class:`CategoryWithAxiom`.

        EXAMPLES::

            sage: Bialgebras(QQ).additional_structure()
        """
        return None

    class ParentMethods:

        def convolution_product(self, *maps):
            """
            Return the convolution product (a map) of the given maps.

            INPUT:

             - ``maps`` -- any number `n \geq 0` of linear maps `R, S, \dots,
               T` on ``self``; or a single ``list`` or ``tuple`` of such maps.

            OUTPUT:

             - the new map `R * S * \cdots * T` representing their convolution
               product.

            .. MATH::

                (R*S*\cdots*T) := \mu^{(n-1)} \circ (R \otimes S \otimes\cdot\otimes T) \circ \Delta^{(n-1)},

            where `\Delta^{(k)} := \bigl(\Delta \otimes \mathrm{Id}^{\otimes(k-1)}\bigr) \circ \Delta^{(k-1)}`,
            with `\Delta^{(1)} = \Delta` (the ordinary coproduct) and `\Delta^{(0)} = \mathrm{Id}`;
            and with `\mu^{(k)} := \mu \circ \bigl(\mu^{(k-1)} \otimes \mathrm{Id})` and `\mu^{(1)} = \mu`
            (the ordinary product). See [Sw1969]_.

            (In the literature, one finds, e.g., `\Delta^{(2)}` for what we denote above as `\Delta^{(1)}`. See [KMN2012]_.)

            .. SEEALSO::

                :meth:`sage.categories.bialgebras.ElementMethods.convolution_product`

            AUTHORS:

            Aaron Lauve - 12 June 2015 - Sage Days 65
                - based off of .adams_operator() code in sage-trac ticket #18350
                - by Jean-Baptiste Priez

            .. TODO::

                Remove dependency on ``modules_with_basis`` methods.

            EXAMPLES:

            We construct some maps: the identity, the antipode and
            projection onto the homogeneous componente of degree 2::

                sage: Id = lambda x: x
                sage: Antipode = lambda x: x.antipode()
                sage: Proj2 = lambda x: x.parent().sum_of_terms([(m, c) for (m, c) in x if m.size() == 2])

            Compute the convolution product of the identity with itself and
            with the projection ``Proj2`` on the Hopf algebra of
            non-commutative symmetric functions::

                sage: R = NonCommutativeSymmetricFunctions(QQ).ribbon()
                sage: T = R.convolution_product([Id, Id])
                sage: [T(R(comp)) for comp in Compositions(3)]
                [4*R[1, 1, 1] + R[1, 2] + R[2, 1],
                 2*R[1, 1, 1] + 4*R[1, 2] + 2*R[2, 1] + 2*R[3],
                 2*R[1, 1, 1] + 2*R[1, 2] + 4*R[2, 1] + 2*R[3],
                 R[1, 2] + R[2, 1] + 4*R[3]]
                sage: T = R.convolution_product(Proj2, Id)
                sage: [T(R([i])) for i in range(1, 5)]
                [0, R[2], R[2, 1] + R[3], R[2, 2] + R[4]]

            Compute the convolution product of no maps on the Hopf algebra of
            symmetric functions in non-commuting variables. This is the
            composition of the counit with the unit::

                sage: m = SymmetricFunctionsNonCommutingVariables(QQ).m()
                sage: T = m.convolution_product()
                sage: [T(m(lam)) for lam in SetPartitions(0).list() + SetPartitions(2).list()]
                [m{}, 0, 0]

            Compute the convolution product of the projection ``Proj2`` with
            the identity on the Hopf algebra of symmetric functions in
            non-commuting variables::

                sage: T = m.convolution_product(Proj2, Id)
                sage: [T(m(lam)) for lam in SetPartitions(3)]
                [0,
                 m{{1, 2}, {3}} + m{{1, 2, 3}},
                 m{{1, 2}, {3}} + m{{1, 2, 3}},
                 m{{1, 2}, {3}} + m{{1, 2, 3}},
                 3*m{{1}, {2}, {3}} + 3*m{{1}, {2, 3}} + 3*m{{1, 3}, {2}}]

            Compute the convolution product of the antipode with itself and the
            identity map on group algebra of the symmetric group:

                sage: G = SymmetricGroup(3)
                sage: QG = GroupAlgebra(G, QQ)
                sage: x = QG.sum_of_terms([(p,p.number_of_peaks() + p.number_of_inversions()) for p in Permutations(3)]); x
                2*[1, 3, 2] + [2, 1, 3] + 3*[2, 3, 1] + 2*[3, 1, 2] + 3*[3, 2, 1]
                sage: T = QG.convolution_product(Antipode, Antipode, Id)
                sage: T(x)
                2*[1, 3, 2] + [2, 1, 3] + 2*[2, 3, 1] + 3*[3, 1, 2] + 3*[3, 2, 1]
            """
            # Be flexible on how the maps are entered: accept a list/tuple of
            # maps as well as multiple arguments
            if len(maps) == 1 and isinstance(maps[0], (list, tuple)):
                T = tuple(maps[0])
            else:
                T = maps

            n = len(T)
            H = self

            # TYPE-CHECK:
            if not H in ModulesWithBasis:
                raise AttributeError('`self` (%s) must belong to ModulesWithBasis. Try defining convolution product on a basis of `self` instead.' % H._repr_())

            # TODO: (1) create a ticket for speeding this up
            # TODO: (2) replace this with the faster version; i.e., a module
            # morphism constructed from ``lambda x: x.convolution_product(*maps)``

            # SPEED-NOTE:
            # The code below, written as a composition of morphisms, is
            # much slower than the code appearing under ElementMethods below.
            if n == 0:
                return H.module_morphism(on_basis=lambda x: H.one() * H.term(x).counit(), codomain = H)
            elif n == 1:
                return H.module_morphism(on_basis=lambda x: T[0](H.term(x)), codomain = H)
            else:
                HHH = tensor((H,)*n)
                Delta_n = H.module_morphism(on_basis=lambda x: H.term(x).coproduct_iterated(n-1), codomain = HHH)
                apply_T = HHH.module_morphism(on_basis=lambda args: tensor([T[i](H.term(args[i])) for i in range(n)]), codomain = HHH)
                Mu_n = HHH.module_morphism(on_basis=lambda args: H.prod([H.term(h) for h in args]), codomain = H)

                return Mu_n * apply_T * Delta_n

        # TODO: delete this method
        def _convolution_product_from_elements(self, *maps):
            """
            Return the convolution product (a map) of the maps.

            A temporary function, created for speed-testing purposes.
            """
            cpfe = lambda x: x.convolution_product(*maps)
            return cpfe


    class ElementMethods:

        def adams_operator(self, n):
            """
            Compute the `n`-th convolution power of the identity morphism `Id`
            on ``self``.

            INPUT:

            - ``n`` -- a nonnegative integer.

            OUTPUT:

            - the image of ``self`` under the convolution power `Id^{*n}`.

            .. SEEALSO::

                :mod:`sage.categories.bialgebras.ElementMethods.convolution_product`

                (In the literature, this is also called a Hopf power or Sweedler power, cf. [AL2015]_.)

            REFERENCES:

            .. [AL2015] The characteristic polynomial of the Adams operators on graded connected Hopf algebras.
                Marcelo Aguiar and Aaron Lauve.
                Algebra Number Theory, v.9, 2015, n.3, 2015.

            .. TODO::

                Remove dependency on ``modules_with_basis`` methods.

            EXAMPLES::

                sage: h = SymmetricFunctions(QQ).h()
                sage: h[5].adams_operator(2)
                2*h[3, 2] + 2*h[4, 1] + 2*h[5]
                sage: h[5].plethysm(2*h[1])
                2*h[3, 2] + 2*h[4, 1] + 2*h[5]
                sage: h([]).adams_operator(0)
                h[]
                sage: h([]).adams_operator(1)
                h[]
                sage: h[3,2].adams_operator(0)
                0
                sage: h[3,2].adams_operator(1)
                h[3, 2]

            ::

                sage: S = NonCommutativeSymmetricFunctions(QQ).S()
                sage: S[4].adams_operator(5)
                5*S[1, 1, 1, 1] + 10*S[1, 1, 2] + 10*S[1, 2, 1] + 10*S[1, 3] + 10*S[2, 1, 1] + 10*S[2, 2] + 10*S[3, 1] + 5*S[4]


            ::

                sage: m = SymmetricFunctionsNonCommutingVariables(QQ).m()
                sage: m[[1,3],[2]].adams_operator(-2)
                3*m{{1}, {2, 3}} + 3*m{{1, 2}, {3}} + 6*m{{1, 2, 3}} - 2*m{{1, 3}, {2}}

            """
            if n < 0:
                if hasattr(self, 'antipode'):
                    T = lambda x: x.antipode()
                    n = abs(n)
                else:
                    raise ValueError("`self` has no antipode, hence cannot take negative convolution powers of identity_map: %s < 0" % str(n))
            else:
                T = lambda x: x
            return self.convolution_product([T] * n)

        def convolution_product(self, *maps):
            """
            Return the image of ``self`` under the convolution product (map) of
            the maps.

            INPUT:

             - ``maps`` -- any number `n \geq 0` of linear maps `R, S, \dots,
               T` on ``self.parent()``; or a single ``list`` or ``tuple`` of
               such maps.

            OUTPUT:

             - `(R * S * \cdots * T)` applied to ``self``.

            .. MATH::

                (R*S*\cdots*T)(h) := \mu^{(n-1)} \circ (R \otimes S \otimes\cdot\otimes T) \circ \Delta^{(n-1)}(h),

            where `\Delta^{(k)} := \bigl(\Delta \otimes \mathrm{Id}^{\otimes(k-1)}\bigr) \circ \Delta^{(k-1)}`,
            with `\Delta^{(1)} = \Delta` (the ordinary coproduct) and `\Delta^{(0)} = \mathrm{Id}`;
            and with `\mu^{(k)} := \mu \circ \bigl(\mu^{(k-1)} \otimes \mathrm{Id})` and `\mu^{(1)} = \mu`
            (the ordinary product). See [Sw1969]_.

            (In the literature, one finds, e.g., `\Delta^{(2)}` for what we denote above as `\Delta^{(1)}`. See [KMN2012]_.)

            REFERENCES:

            .. [KMN2012] On the trace of the antipode and higher indicators.
                Yevgenia Kashina and Susan Montgomery and Richard Ng.
                Israel J. Math., v.188, 2012.

            .. [Sw1969] Hopf algebras.
                Moss Sweedler.
                W.A. Benjamin, Math Lec Note Ser., 1969.

            AUTHORS:

            Amy Pang - 12 June 2015 - Sage Days 65

            .. TODO::

                Remove dependency on ``modules_with_basis`` methods.

            EXAMPLES:

            We compute convolution products of the identity and antipode maps
            on Schur functions::

                sage: Id = lambda x: x
                sage: Antipode = lambda x: x.antipode()
                sage: s = SymmetricFunctions(QQ).schur()
                sage: s[3].convolution_product(Id, Id)
                2*s[2, 1] + 4*s[3]
                sage: s[3,2].convolution_product(Id) == s[3,2]
                True

            The method accepts multiple arguments, or a single argument
            consisting of a list of maps::

                sage: s[3,2].convolution_product(Id, Id)
                2*s[2, 1, 1, 1] + 6*s[2, 2, 1] + 6*s[3, 1, 1] + 12*s[3, 2] + 6*s[4, 1] + 2*s[5]
                sage: s[3,2].convolution_product([Id, Id])
                2*s[2, 1, 1, 1] + 6*s[2, 2, 1] + 6*s[3, 1, 1] + 12*s[3, 2] + 6*s[4, 1] + 2*s[5]

            We test the defining property of the antipode morphism; namely,
            that the antipode is the inverse of the identity map in the
            convolution algebra whose identity element is the composition of
            the counit and unit::

                sage: s[3,2].convolution_product() == s[3,2].convolution_product(Antipode, Id) == s[3,2].convolution_product(Id, Antipode)
                True

            ::

                sage: Psi = NonCommutativeSymmetricFunctions(QQ).Psi()
                sage: Psi[2,1].convolution_product(Id, Id, Id)
                3*Psi[1, 2] + 6*Psi[2, 1]
                sage: (Psi[5,1] - Psi[1,5]).convolution_product(Id, Id, Id)
                -3*Psi[1, 5] + 3*Psi[5, 1]

            ::

                sage: G = SymmetricGroup(3)
                sage: QG = GroupAlgebra(G,QQ)
                sage: x = QG.sum_of_terms([(p,p.length()) for p in Permutations(3)]); x
                [1, 3, 2] + [2, 1, 3] + 2*[2, 3, 1] + 2*[3, 1, 2] + 3*[3, 2, 1]
                sage: x.convolution_product(Id, Id)
                5*[1, 2, 3] + 2*[2, 3, 1] + 2*[3, 1, 2]
                sage: x.convolution_product(Id, Id, Id)
                4*[1, 2, 3] + [1, 3, 2] + [2, 1, 3] + 3*[3, 2, 1]
                sage: x.convolution_product([Id]*6)
                9*[1, 2, 3]


            TESTS::

                sage: Id = lambda x: x
                sage: Antipode = lambda x: x.antipode()

            ::

                sage: h = SymmetricFunctions(QQ).h()
                sage: h[5].convolution_product([Id, Id])
                2*h[3, 2] + 2*h[4, 1] + 2*h[5]
                sage: h.one().convolution_product([Id, Antipode])
                h[]
                sage: h[3,2].convolution_product([Id, Antipode])
                0
                sage: h.one().convolution_product([Id, Antipode]) == h.one().convolution_product()
                True

            ::

                sage: S = NonCommutativeSymmetricFunctions(QQ).S()
                sage: S[4].convolution_product([Id]*5)
                5*S[1, 1, 1, 1] + 10*S[1, 1, 2] + 10*S[1, 2, 1] + 10*S[1, 3] + 10*S[2, 1, 1] + 10*S[2, 2] + 10*S[3, 1] + 5*S[4]

            ::

                sage: m = SymmetricFunctionsNonCommutingVariables(QQ).m()
                sage: m[[1,3],[2]].convolution_product([Antipode, Antipode])
                3*m{{1}, {2, 3}} + 3*m{{1, 2}, {3}} + 6*m{{1, 2, 3}} - 2*m{{1, 3}, {2}}
                sage: m[[]].convolution_product([])
                m{}
                sage: m[[1,3],[2]].convolution_product([])
                0

            ::

                sage: QS = SymmetricGroupAlgebra(QQ, 5)
                sage: x = QS.sum_of_terms(zip(Permutations(5)[3:6],[1,2,3])); x
                [1, 2, 4, 5, 3] + 2*[1, 2, 5, 3, 4] + 3*[1, 2, 5, 4, 3]
                sage: x.convolution_product([Antipode, Id])
                6*[1, 2, 3, 4, 5]
                sage: x.convolution_product(Id, Antipode, Antipode, Antipode)
                3*[1, 2, 3, 4, 5] + [1, 2, 4, 5, 3] + 2*[1, 2, 5, 3, 4]

            ::

                sage: G = SymmetricGroup(3)
                sage: QG = GroupAlgebra(G,QQ)
                sage: x = QG.sum_of_terms([(p,p.length()) for p in Permutations(3)]); x
                [1, 3, 2] + [2, 1, 3] + 2*[2, 3, 1] + 2*[3, 1, 2] + 3*[3, 2, 1]
                sage: x.convolution_product(Antipode, Id)
                9*[1, 2, 3]
                sage: x.convolution_product([Id, Antipode, Antipode, Antipode])
                5*[1, 2, 3] + 2*[2, 3, 1] + 2*[3, 1, 2]

            ::

                sage: s[3,2].counit().parent() == s[3,2].convolution_product().parent()
                False

            """
            # Be flexible on how the maps are entered: accept a list/tuple of
            # maps as well as multiple arguments
            if len(maps) == 1 and isinstance(maps[0], (list, tuple)):
                T = tuple(maps[0])
            else:
                T = maps

            H = self.parent()
            # TYPE-CHECK:
            if not H in ModulesWithBasis:
                raise AttributeError('`parent` (%s) must belong to ModulesWithBasis. Try defining convolution product on a basis of `parent` instead.' % H._repr_())

            n = len(T)
            if n == 0:
                return H.one() * self.counit()
            elif n == 1:
                return T[0](self)
            else:
                # We apply the maps T_i and products concurrently with coproducts, as this
                # seems to be faster than applying a composition of maps, e.g., (H.nfold_product) * tensor(T) * (H.nfold_coproduct).

                i = 0
                out = tensor((H.one(),self))
                HH = tensor((H,H))

                #ALGORITHM:
                #`split_convolve` moves terms of the form x # y to x*Ti(y1) # y2 in Sweedler notation.
                split_convolve = lambda (x,y): (((xy1,y2),c*d) for ((y1,y2),d) in H.term(y).coproduct() for (xy1,c) in H.term(x)*T[i](H.term(y1)))
                while i < n-1:
                    out = HH.module_morphism(on_basis=lambda t: HH.sum_of_terms(split_convolve(t)), codomain = HH)(out)
                    i += 1

                #Apply final map `T_n` to last term, `y`, and multiply.
                out = HH.module_morphism(on_basis=lambda (x,y): H.term(x)*T[n-1](H.term(y)), codomain=H)(out)

                return out


        def coproduct_iterated(self, n=1):
            r"""
            Apply `n` coproducts to ``self``.

            .. TODO::

                Remove dependency on ``modules_with_basis`` methods.

            EXAMPLES::

                sage: Psi = NonCommutativeSymmetricFunctions(QQ).Psi()
                sage: Psi[2,2].coproduct_iterated(0)
                Psi[2, 2]
                sage: Psi[2,2].coproduct_iterated(2)
                Psi[] # Psi[] # Psi[2, 2] + 2*Psi[] # Psi[2] # Psi[2] + Psi[] # Psi[2, 2] # Psi[] + 2*Psi[2] # Psi[] # Psi[2] + 2*Psi[2] # Psi[2] # Psi[] + Psi[2, 2] # Psi[] # Psi[]

            TESTS::

                sage: p = SymmetricFunctions(QQ).p()
                sage: p[5,2,2].coproduct_iterated()
                p[] # p[5, 2, 2] + 2*p[2] # p[5, 2] + p[2, 2] # p[5] + p[5] # p[2, 2] + 2*p[5, 2] # p[2] + p[5, 2, 2] # p[]
                sage: p([]).coproduct_iterated(3)
                p[] # p[] # p[] # p[]

            ::

                sage: Psi = NonCommutativeSymmetricFunctions(QQ).Psi()
                sage: Psi[2,2].coproduct_iterated(0)
                Psi[2, 2]
                sage: Psi[2,2].coproduct_iterated(3)
                Psi[] # Psi[] # Psi[] # Psi[2, 2] + 2*Psi[] # Psi[] # Psi[2] # Psi[2] + Psi[] # Psi[] # Psi[2, 2] # Psi[] + 2*Psi[] # Psi[2] # Psi[] # Psi[2] + 2*Psi[] # Psi[2] # Psi[2] # Psi[] + Psi[] # Psi[2, 2] # Psi[] # Psi[] + 2*Psi[2] # Psi[] # Psi[] # Psi[2] + 2*Psi[2] # Psi[] # Psi[2] # Psi[] + 2*Psi[2] # Psi[2] # Psi[] # Psi[] + Psi[2, 2] # Psi[] # Psi[] # Psi[]

            ::

                sage: m = SymmetricFunctionsNonCommutingVariables(QQ).m()
                sage: m[[1,3],[2]].coproduct_iterated(2)
                m{} # m{} # m{{1, 3}, {2}} + m{} # m{{1}} # m{{1, 2}} + m{} # m{{1, 2}} # m{{1}} + m{} # m{{1, 3}, {2}} # m{} + m{{1}} # m{} # m{{1, 2}} + m{{1}} # m{{1, 2}} # m{} + m{{1, 2}} # m{} # m{{1}} + m{{1, 2}} # m{{1}} # m{} + m{{1, 3}, {2}} # m{} # m{}
                sage: m[[]].coproduct_iterated(3), m[[1,3],[2]].coproduct_iterated(0)
                (m{} # m{} # m{} # m{}, m{{1, 3}, {2}})
            """
            if n < 0:
                raise ValueError("cannot take fewer than 0 coproduct iterations: %s < 0" % str(n))
            if n==0:
                return self
            elif n==1:
                return self.coproduct()
            else:
                # Use coassociativity of `\Delta` to perform many coproducts simultaneously.
                fn = floor(Integer(n-1)/2); cn = ceil(Integer(n-1)/2)
                def split(a,b): return tensor([a.coproduct_iterated(fn), b.coproduct_iterated(cn)])
                return (self.coproduct()).apply_multilinear_morphism(split)

<<<<<<< HEAD
    WithBasis = LazyImport('sage.categories.bialgebras_with_basis', 'BialgebrasWithBasis')
=======
    WithBasis = LazyImport('sage.categories.bialgebras_with_basis', 'BialgebrasWithBasis')
>>>>>>> 5cc81cb1
<|MERGE_RESOLUTION|>--- conflicted
+++ resolved
@@ -518,8 +518,4 @@
                 def split(a,b): return tensor([a.coproduct_iterated(fn), b.coproduct_iterated(cn)])
                 return (self.coproduct()).apply_multilinear_morphism(split)
 
-<<<<<<< HEAD
-    WithBasis = LazyImport('sage.categories.bialgebras_with_basis', 'BialgebrasWithBasis')
-=======
-    WithBasis = LazyImport('sage.categories.bialgebras_with_basis', 'BialgebrasWithBasis')
->>>>>>> 5cc81cb1
+    WithBasis = LazyImport('sage.categories.bialgebras_with_basis', 'BialgebrasWithBasis')