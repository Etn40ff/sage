r"""
Coalgebras with basis
"""
#*****************************************************************************
#  Copyright (C) 2008 Teresa Gomez-Diaz (CNRS) <Teresa.Gomez-Diaz@univ-mlv.fr>
#  Copyright (C) 2008-2011 Nicolas M. Thiery <nthiery at users.sf.net>
#
#  Distributed under the terms of the GNU General Public License (GPL)
#                  http://www.gnu.org/licenses/
#******************************************************************************

from sage.misc.abstract_method import abstract_method
from sage.misc.lazy_attribute import lazy_attribute
from sage.categories.category_with_axiom import CategoryWithAxiom_over_base_ring
from sage.categories.all import ModulesWithBasis, tensor, Hom
from sage.categories.super_modules import SuperModulesCategory

class CoalgebrasWithBasis(CategoryWithAxiom_over_base_ring):
    """
    The category of coalgebras with a distinguished basis.

    EXAMPLES::

        sage: CoalgebrasWithBasis(ZZ)
        Category of coalgebras with basis over Integer Ring
        sage: sorted(CoalgebrasWithBasis(ZZ).super_categories(), key=str)
        [Category of coalgebras over Integer Ring,
         Category of modules with basis over Integer Ring]

    TESTS::

        sage: TestSuite(CoalgebrasWithBasis(ZZ)).run()
    """

    class ParentMethods:

        @abstract_method(optional = True)
        def coproduct_on_basis(self, i):
            """
            The coproduct of the algebra on the basis (optional).

            INPUT:

            - ``i`` -- the indices of an element of the basis of ``self``

            Returns the coproduct of the corresponding basis elements
            If implemented, the coproduct of the algebra is defined
            from it by linearity.

            EXAMPLES::

                sage: A = HopfAlgebrasWithBasis(QQ).example(); A
                An example of Hopf algebra with basis: the group algebra of the Dihedral group of order 6 as a permutation group over Rational Field
                sage: (a, b) = A._group.gens()
                sage: A.coproduct_on_basis(a)
                B[(1,2,3)] # B[(1,2,3)]
            """

        @lazy_attribute
        def coproduct(self):
            """
            If :meth:`coproduct_on_basis` is available, construct the
            coproduct morphism from ``self`` to ``self`` `\otimes`
            ``self`` by extending it by linearity. Otherwise, use
            :meth:`~Coalgebras.Realizations.ParentMethods.coproduct_by_coercion`,
            if available.

            EXAMPLES::

                sage: A = HopfAlgebrasWithBasis(QQ).example(); A
                An example of Hopf algebra with basis: the group algebra of the Dihedral group of order 6 as a permutation group over Rational Field
                sage: [a,b] = A.algebra_generators()
                sage: a, A.coproduct(a)
                (B[(1,2,3)], B[(1,2,3)] # B[(1,2,3)])
                sage: b, A.coproduct(b)
                (B[(1,3)], B[(1,3)] # B[(1,3)])

            """
            if self.coproduct_on_basis is not NotImplemented:
                # TODO: if self is a hopf algebra, then one would want
                # to create a morphism of algebras with basis instead
                # should there be a method self.coproduct_homset_category?
                return Hom(self, tensor([self, self]), ModulesWithBasis(self.base_ring()))(on_basis = self.coproduct_on_basis)
            elif hasattr(self, "coproduct_by_coercion"):
                return self.coproduct_by_coercion

        @abstract_method(optional = True)
        def counit_on_basis(self, i):
            """
            The counit of the algebra on the basis (optional).

            INPUT:

            - ``i`` -- the indices of an element of the basis of ``self``

            Returns the counit of the corresponding basis elements
            If implemented, the counit of the algebra is defined
            from it by linearity.

            EXAMPLES::

                sage: A = HopfAlgebrasWithBasis(QQ).example(); A
                An example of Hopf algebra with basis: the group algebra of the Dihedral group of order 6 as a permutation group over Rational Field
                sage: (a, b) = A._group.gens()
                sage: A.counit_on_basis(a)
                1
            """

        @lazy_attribute
        def counit(self):
            """
            If :meth:`counit_on_basis` is available, construct the
            counit morphism from ``self`` to ``self`` `\otimes`
            ``self`` by extending it by linearity

            EXAMPLES::

                sage: A = HopfAlgebrasWithBasis(QQ).example(); A
                An example of Hopf algebra with basis: the group algebra of the Dihedral group of order 6 as a permutation group over Rational Field
                sage: [a,b] = A.algebra_generators()
                sage: a, A.counit(a)
                (B[(1,2,3)], 1)
                sage: b, A.counit(b)
                (B[(1,3)], 1)

            """
            if self.counit_on_basis is not NotImplemented:
                return self.module_morphism(self.counit_on_basis,codomain=self.base_ring())

    class ElementMethods:
<<<<<<< HEAD
        def coproduct_iterated(self, n=1):
            r"""
            Apply ``n`` coproducts to ``self``.

            .. TODO::

                Remove dependency on ``modules_with_basis`` methods.

            EXAMPLES::

                sage: Psi = NonCommutativeSymmetricFunctions(QQ).Psi()
                sage: Psi[2,2].coproduct_iterated(0)
                Psi[2, 2]
                sage: Psi[2,2].coproduct_iterated(2)
                Psi[] # Psi[] # Psi[2, 2] + 2*Psi[] # Psi[2] # Psi[2]
                 + Psi[] # Psi[2, 2] # Psi[] + 2*Psi[2] # Psi[] # Psi[2]
                 + 2*Psi[2] # Psi[2] # Psi[] + Psi[2, 2] # Psi[] # Psi[]

            TESTS::

                sage: p = SymmetricFunctions(QQ).p()
                sage: p[5,2,2].coproduct_iterated()
                p[] # p[5, 2, 2] + 2*p[2] # p[5, 2] + p[2, 2] # p[5]
                 + p[5] # p[2, 2] + 2*p[5, 2] # p[2] + p[5, 2, 2] # p[]
                sage: p([]).coproduct_iterated(3)
                p[] # p[] # p[] # p[]

            ::

                sage: Psi = NonCommutativeSymmetricFunctions(QQ).Psi()
                sage: Psi[2,2].coproduct_iterated(0)
                Psi[2, 2]
                sage: Psi[2,2].coproduct_iterated(3)
                Psi[] # Psi[] # Psi[] # Psi[2, 2] + 2*Psi[] # Psi[] # Psi[2] # Psi[2]
                 + Psi[] # Psi[] # Psi[2, 2] # Psi[] + 2*Psi[] # Psi[2] # Psi[] # Psi[2]
                 + 2*Psi[] # Psi[2] # Psi[2] # Psi[] + Psi[] # Psi[2, 2] # Psi[] # Psi[]
                 + 2*Psi[2] # Psi[] # Psi[] # Psi[2] + 2*Psi[2] # Psi[] # Psi[2] # Psi[]
                 + 2*Psi[2] # Psi[2] # Psi[] # Psi[] + Psi[2, 2] # Psi[] # Psi[] # Psi[]

            ::

                sage: m = SymmetricFunctionsNonCommutingVariables(QQ).m()
                sage: m[[1,3],[2]].coproduct_iterated(2)
                m{} # m{} # m{{1, 3}, {2}} + m{} # m{{1}} # m{{1, 2}}
                 + m{} # m{{1, 2}} # m{{1}} + m{} # m{{1, 3}, {2}} # m{}
                 + m{{1}} # m{} # m{{1, 2}} + m{{1}} # m{{1, 2}} # m{}
                 + m{{1, 2}} # m{} # m{{1}} + m{{1, 2}} # m{{1}} # m{}
                 + m{{1, 3}, {2}} # m{} # m{}
                sage: m[[]].coproduct_iterated(3), m[[1,3],[2]].coproduct_iterated(0)
                (m{} # m{} # m{} # m{}, m{{1, 3}, {2}})
            """
            if n < 0:
                raise ValueError("cannot take fewer than 0 coproduct iterations: %s < 0" % str(n))
            if n == 0:
                return self
            if n == 1:
                return self.coproduct()
            from sage.functions.all import floor, ceil
            from sage.rings.all import Integer

            # Use coassociativity of `\Delta` to perform many coproducts simultaneously.
            fn = floor(Integer(n-1)/2); cn = ceil(Integer(n-1)/2)
            split = lambda a,b: tensor([a.coproduct_iterated(fn), b.coproduct_iterated(cn)])
            return self.coproduct().apply_multilinear_morphism(split)
=======
        pass

    class Super(SuperModulesCategory):
        pass
>>>>>>> 6cc8b846
<|MERGE_RESOLUTION|>--- conflicted
+++ resolved
@@ -128,7 +128,6 @@
                 return self.module_morphism(self.counit_on_basis,codomain=self.base_ring())
 
     class ElementMethods:
-<<<<<<< HEAD
         def coproduct_iterated(self, n=1):
             r"""
             Apply ``n`` coproducts to ``self``.
@@ -193,9 +192,6 @@
             fn = floor(Integer(n-1)/2); cn = ceil(Integer(n-1)/2)
             split = lambda a,b: tensor([a.coproduct_iterated(fn), b.coproduct_iterated(cn)])
             return self.coproduct().apply_multilinear_morphism(split)
-=======
-        pass
 
     class Super(SuperModulesCategory):
-        pass
->>>>>>> 6cc8b846
+        pass