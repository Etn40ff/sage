r"""
Global options

The :class:`GlobalOptions` class provides a generic mechanism for
setting and accessing **global** options for parents in one or several
related classes, typically for customizing the representation of their
elements. This class will eventually also support setting options on a
parent by parent basis.

.. SEEALSO::

    For better examples of :class:`GlobalOptions` in action see
    :meth:`sage.combinat.partition.Partitions.global_options` and
    :meth:`sage.combinat.tableau.Tableaux.global_options`.

.. _construction_section:

Construction of options classes
-------------------------------

The general setup for creating a set of global options is:

.. code-block:: python

    MyOptions=GlobalOptions('option name',
        doc='Nice options',
        first_option=dict(default='default value',
                          description='Changes the functionality of _repr_',
                          values=dict(with_bells='causes _repr_ to print with bells',
                                      with_whistles='causes _repr_ to print with whistles',
                                      ...),
                          aliases=dict(bells='option1', whistles='option2', ...),
        second_option=dict(...),
        third_option=dict(),
        end_doc='end of options documentation'
    )

Each option is specified as a dictionary which describes the possible
values for the option and its documentation. The possible entries in this
dictionary are:

- ``alias`` -- Allows for several option values to do the same thing.

- ``alt_name`` -- An alternative name for this option.

- ``checker`` -- A validation function which returns whether a user
  supplied value is valid or not. This is typically useful for large
  lists of legal values such as `\NN`.

- ``default`` -- Gives the default value for the option.

- ``description`` -- A one line description of the option.

- ``link_to`` -- Links this option to another one in another set of
  global options. This is used for example to allow
  :class:`Partitions` and :class:`Tableaux` to share the same
  ``convention`` option.

- ``setter`` -- A function which is called **after** the value of the
  option is changed.

- ``values`` -- A dictionary assigning each valid value for the option
  to a short description of what it does.

- ``case_sensitive`` -- (Default: ``True``) ``True`` or ``False`` depending on
  whether the values of the option are case sensitive.

For each option, either a complete list of possible values, via ``values``, or a
validation function, via ``checker``, must be given. The values can be quite
arbitrary, including user-defined functions which customize the default
behaviour of the classes such as the output of ``_repr_`` or :func:`latex`. See
:ref:`dispatcher` below, and :meth:`~GlobalOptions.dispatcher`, for more
information.

The documentation for the options is automatically constructed by combining the
description of each option with a header and footer which are given by the
following optional, but recommended, arguments:

- ``doc`` -- The top half of the documentation which appears before the
  automatically generated list of options and their possible values.

- ``end_doc`` -- The second half of the documentation which appears
  after the list of options and their values.


The basic structure for defining a :class:`GlobalOptions` class is best
illustrated by an example::

    sage: from sage.structure.global_options import GlobalOptions
    sage: menu=GlobalOptions('menu', doc='Fancy documentation\n'+'-'*19, end_doc='The END!',
    ...       entree=dict(default='soup',
    ...                   description='The first course of a meal',
    ...                   values=dict(soup='soup of the day', bread='oven baked'),
    ...                   alias=dict(rye='bread')),
    ...       appetizer=dict(alt_name='entree'),
    ...       main=dict(default='pizza', description='Main meal',
    ...                 values=dict(pizza='thick crust', pasta='penne arrabiata'),
    ...                 case_sensitive=False),
    ...       dessert=dict(default='espresso', description='Dessert',
    ...                    values=dict(espresso='life begins again',
    ...                                cake='waist begins again',
    ...                                cream='fluffy, white stuff')),
    ...       tip=dict(default=10, description='Reward for good service',
    ...       checker=lambda tip: tip in range(0,20))
    ...   )
    sage: menu
    options for menu

For more details see :class:`GlobalOptions`.

Accessing and setting option values
-----------------------------------

All options and their values, when they are strings, are forced to be lower
case. The values of an options class can be set and accessed by calling the
class or by treating the class as an array.

Continuing the example from :ref:`construction_section`::

    sage: menu()
    Current options for menu
      - dessert: espresso
      - entree:  soup
      - main:    pizza
      - tip:     10
    sage: menu('dessert')
    'espresso'
    sage: menu['dessert']
    'espresso'

Note that, provided there is no ambiguity, options and their values can be
abbreviated::

    sage: menu['d']
    'espresso'
    sage: menu('m','t',des='esp', ent='sou')  # get and set several values at once
    ['pizza', 10]
    sage: menu(t=15); menu['tip']
    15
    sage: menu(e='s', m='Pi'); menu()
    Current options for menu
      - dessert: espresso
      - entree:  soup
      - main:    pizza
      - tip:     15
    sage: menu(m='P')
    Traceback (most recent call last):
    ...
    ValueError: P is not a valid value for main in the options for menu


Setter functions
----------------

Each option of a :class:`GlobalOptions` can be equipped with an optional setter
function which is called **after** the value of the option is changed. In the
following example, setting the option 'add' changes the state of the class by
setting an attribute in this class using a :func:`classmethod`. Note that the
options object is inserted after the creation of the class in order to access
the :func:`classmethod` as ``A.setter``::

    sage: from sage.structure.global_options import GlobalOptions
    sage: class A(SageObject):
    ...       state = 0
    ...       @classmethod
    ...       def setter(cls, option, val):
    ...           cls.state += int(val)
    ...
    sage: A.options=GlobalOptions('A',
    ...                           add=dict(default=1,
    ...                                    checker=lambda v: int(v)>0,
    ...                                    description='An option with a setter',
    ...                                    setter=A.setter))
    sage: a = A(2); a.state
    1
    sage: a.options()
    Current options for A
    - add: 1
    sage: a.options(add=4)
    sage: a.state
    5
    sage: a.options()
    Current options for A
    - add: 4

Another alternative is to construct the options class inside the ``__init__``
method of the class ``A``.

Documentation for options
-------------------------

The documentation for a :class:`GlobalOptions` is automatically generated from
the supplied options. For example, the generated documentation for the options
``menu`` defined in :ref:`construction_section` is the following::

    Fancy documentation
    -------------------

    OPTIONS:

    - ``appetizer`` -- alternative name for ``entree``

    - ``dessert`` -- (default: ``espresso``)
      Dessert

      - ``cake``     -- waist begins again
      - ``cream``    -- fluffy, white stuff
      - ``espresso`` -- life begins again

    - ``entree`` -- (default: ``soup``)
      The first course of a meal

      - ``bread`` -- oven baked
      - ``rye``   -- alias for bread
      - ``soup``  -- soup of the day

    - ``main`` -- (default: ``pizza``)
      Main meal

      - ``pasta`` -- penne arrabiata
      - ``pizza`` -- thick crust

    - tip -- (default: 10)
      Reward for good service

    The END!

    See :class:`~sage.structure.global_options.GlobalOptions` for more features of these options.

In addition, help on each option, and its list of possible values, can be
obtained by (trying to) set the option equal to '?'::

    sage: menu(des='?')
    - ``dessert`` -- (default: ``espresso``)
      Dessert
    <BLANKLINE>
      - ``cake``     -- waist begins again
      - ``cream``    -- fluffy, white stuff
      - ``espresso`` -- life begins again
    <BLANKLINE>
    Current value: espresso

.. _dispatcher:

Dispatchers
-----------

The whole idea of a :class:`GlobalOptions` class is that the options change the
default behaviour of the associated classes. This can be done either by simply
checking what the current value of the relevant option is. Another possibility
is to use the options class as a dispatcher to associated methods. To use the
dispatcher feature of a :class:`GlobalOptions` class it is necessary to implement
separate methods for each value of the option where the naming convention for
these methods is that they start with a common prefix and finish with the value
of the option.

If the value of a dispatchable option is set equal to a (user defined) function
then this function is called instead of a class method.

For example, the options ``MyOptions`` can be used to dispatch the ``_repr_``
method of the associated class ``MyClass`` as follows:

.. code-block:: python

    class MyClass(...):
        global_options=MyOptions
        def _repr_(self):
            return self.global_options.dispatch(self,'_repr_','first_option')
        def _repr_with_bells(self):
            print('Bell!')
        def _repr_with_whistles(self):
            print('Whistles!')

In this example, ``first_option`` is an option of ``MyOptions`` which takes
values ``bells``, ``whistles``, and so on. Note that it is necessary to make
``self``, which is an instance of ``MyClass``, an argument of the dispatcher
because :meth:`~GlobalOptions.dispatch()` is a method of :class:`GlobalOptions`
and not a method of ``MyClass``. Apart from ``MyOptions``, as it is a method of
this class, the arguments are the attached class (here ``MyClass``), the prefix
of the method of ``MyClass`` being dispatched, the option of ``MyOptions``
which controls the dispatching. All other arguments are passed through to the
corresponding methods of ``MyClass``. In general, a dispatcher is invoked as::

    self.options.dispatch(self, dispatch_to, option, *args, **kargs)

Usually this will result in the method
``dispatch_to + '_' + MyOptions(options)`` of ``self`` being called with
arguments ``*args`` and ``**kargs`` (if ``dispatch_to[-1] == '_'`` then the
method ``dispatch_to + MyOptions(options)`` is called).

If ``MyOptions(options)`` is itself a function then the dispatcher will call
this function instead. In this way, it is possible to allow the user to
customise the default behaviour of this method. See
:meth:`~GlobalOptions.dispatch` for an example of how this can be achieved.

The dispatching capabilities of :class:`GlobalOptions` allows options to be
applied automatically without needing to parse different values of the option
(the cost is that there must be a method for each value). The dispatching
capabilities can also be used to make one option control several methods:

.. code-block:: python

    def __le__(self, other):
        return self.options.dispatch(self, '_le_','cmp', other)
    def __ge__(self, other):
        return self.options.dispatch(self, '_ge_','cmp', other)
    def _le_option_a(self, other):
        return ...
    def _ge_option_a(self, other):
        return ...
    def _le_option_b(self, other):
        return ...
    def _ge_option_b(self, other):
        return ...

See :meth:`~GlobalOptions.dispatch` for more details.

Doc testing
-----------

All of the options and their effects should be doc-tested. However, in order
not to break other tests, all options should be returned to their default state
at the end of each test. To make this easier, every :class:`GlobalOptions` class has
a :meth:`~GlobalOptions.reset()` method for doing exactly this.


Tests
-----

TESTS:

As options classes to not know how they are created they cannot be
pickled::

    sage: menu=GlobalOptions('menu', doc='Fancy documentation\n'+'-'*19, end_doc='The END!',
    ...       entree=dict(default='soup',
    ...                   description='The first course of a meal',
    ...                   values=dict(soup='soup of the day', bread='oven baked'),
    ...                   alias=dict(rye='bread')),
    ...       appetizer=dict(alt_name='entree'),
    ...       main=dict(default='pizza', description='Main meal',
    ...                 values=dict(pizza='thick crust', pasta='penne arrabiata'),
    ...                 case_sensitive=False),
    ...       dessert=dict(default='espresso', description='Dessert',
    ...                    values=dict(espresso='life begins again',
    ...                                cake='waist begins again',
    ...                                cream='fluffy, white stuff')),
    ...       tip=dict(default=10, description='Reward for good service',
    ...       checker=lambda tip: tip in range(0,20))
    ...   )
    sage: TestSuite(menu).run(skip='_test_pickling')

.. WARNING::

    Default values for :class:`GlobalOptions` can be automatically overridden by
    calling the individual instances of the :class:`GlobalOptions` class inside
    ``$HOME/.sage/init.sage``. However, this needs to be disabled by developers
    when they are writing or checking doc-tests. Another possibly would be to
    :meth:`~GlobalOptions.reset` all options before and after all doct-tests
    which are dependent on particular values of options.

AUTHORS:

- Andrew Mathas (2013): initial version
"""
#*****************************************************************************
#  Copyright (C) 2013 Andrew Mathas <andrew dot mathas at sydney dot edu dot au>
#
#  Distributed under the terms of the GNU General Public License (GPL)
#                  http://www.gnu.org/licenses/
#*****************************************************************************
<<<<<<< HEAD
from __future__ import absolute_import
=======
from __future__ import print_function
>>>>>>> 93e0bb5e

from six.moves.builtins import str
from sage.structure.sage_object import SageObject


class GlobalOptions(SageObject):
    r"""
    The :class:`GlobalOptions` class is a generic class for setting and
    accessing global options for ``sage`` objects. It takes as inputs a
    ``name`` for the collection of options and a dictionary of dictionaries
    which specifies the individual options. The allowed/expected keys in the
    dictionary are the following:

    INPUT:

    - ``name`` -- Specifies a name for the options class (required)

    - ``doc`` -- Initial documentation string

    - ``end_doc`` -- Final documentation string

    - ``<options>=dict(...)`` -- Dictionary specifying an option

    The options are specified by keyword arguments with their values
    being a dictionary which describes the option. The
    allowed/expected keys in the dictionary are:

    - ``alias`` -- Defines alias/synonym for option values
    - ``alt_name`` -- Alternative name for an option
    - ``checker`` -- A function for checking whether a particular value for
      the option is valid
    - ``default`` -- The default value of the option
    - ``description`` -- Documentation string
    - ``link_to`` -- Links to an option for this set of options to an
      option in another :class:`GlobalOptions`
    - ``setter`` -- A function (class method) which is called whenever this
      option changes
    - ``values`` -- A dictionary of the legal values for this option (this
      automatically defines the corresponding ``checker``). This dictionary
      gives the possible options, as keys, together with a brief description
      of them.
    - ``case_sensitive`` -- (Default: ``True``) ``True`` or ``False`` depending on
      whether the values of the option are case sensitive.

    Options and their values can be abbreviated provided that this
    abbreviation is a prefix of a unique option.

    Calling the options with no arguments results in the list of
    current options being printed.

    EXAMPLES::

        sage: from sage.structure.global_options import GlobalOptions
        sage: menu=GlobalOptions('menu', doc='Fancy documentation\n'+'-'*19, end_doc='End of Fancy documentation',
        ...       entree=dict(default='soup',
        ...                   description='The first course of a meal',
        ...                   values=dict(soup='soup of the day', bread='oven baked'),
        ...                   alias=dict(rye='bread')),
        ...       appetizer=dict(alt_name='entree'),
        ...       main=dict(default='pizza', description='Main meal',
        ...                 values=dict(pizza='thick crust', pasta='penne arrabiata'),
        ...                 case_sensitive=False),
        ...       dessert=dict(default='espresso', description='Dessert',
        ...                    values=dict(espresso='life begins again',
        ...                                cake='waist begins again',
        ...                                cream='fluffy white stuff')),
        ...       tip=dict(default=10, description='Reward for good service',
        ...                checker=lambda tip: tip in range(0,20))
        ...   )
        sage: menu
        options for menu
        sage: menu(entree='s')         # unambiguous abbreviations are allowed
        sage: menu(t=15);
        sage: (menu['tip'], menu('t'))
        (15, 15)
        sage: menu()
        Current options for menu
          - dessert: espresso
          - entree:  soup
          - main:    pizza
          - tip:     15
        sage: menu.reset(); menu()
        Current options for menu
          - dessert: espresso
          - entree:  soup
          - main:    pizza
          - tip:     10
        sage: menu['tip']=40
        Traceback (most recent call last):
        ...
        ValueError: 40 is not a valid value for tip in the options for menu
        sage: menu(m='p')           # ambiguous abbreviations are not allowed
        Traceback (most recent call last):
        ...
        ValueError: p is not a valid value for main in the options for menu

    The documentation for the options class is automatically generated from the
    information which specifies the options::

        Fancy documentation
        -------------------

        OPTIONS:

        - dessert:  (default: espresso)
          Dessert

          - ``cake``     -- waist begins again
          - ``cream``    -- fluffy white stuff
          - ``espresso`` -- life begins again

        - entree:  (default: soup)
          The first course of a meal

          - ``bread`` -- oven baked
          - ``rye``   -- alias for bread
          - ``soup``  -- soup of the day

        - main:  (default: pizza)
          Main meal

          - ``pasta`` -- penne arrabiata
          - ``pizza`` -- thick crust

        - tip:  (default: 10)
          Reward for good service

        End of Fancy documentation

        See :class:`~sage.structure.global_options.GlobalOptions` for more features of these options.

    The possible values for an individual option can be obtained by
    (trying to) set it equal to '?'::

        sage: menu(des='?')
        - ``dessert`` -- (default: ``espresso``)
          Dessert
        <BLANKLINE>
          - ``cake``     -- waist begins again
          - ``cream``    -- fluffy white stuff
          - ``espresso`` -- life begins again
        <BLANKLINE>
        Current value: espresso
    """
    def __init__(self, name, doc='', end_doc='', **options):
        r"""
        Initialize ``self``.

        TESTS::

            sage: from sage.structure.global_options import GlobalOptions
            sage: menu = GlobalOptions('menu', doc='Fancy documentation\n'+'-'*19, end_doc='End of Fancy documentation',
            ...       entree=dict(default='soup',
            ...                   description='The first course of a meal',
            ...                   values=dict(soup='soup of the day', bread='oven baked'),
            ...                   alias=dict(rye='bread')),
            ...       appetizer=dict(alt_name='entree'),
            ...       main=dict(default='pizza', description='Main meal',
            ...                 values=dict(pizza='thick crust', pasta='penne arrabiata'),
            ...                 case_sensitive=False),
            ...       dessert=dict(default='espresso', description='Dessert',
            ...                    values=dict(espresso='life begins again',
            ...                                cake='waist begins again',
            ...                                cream='fluffy white stuff')),
            ...       tip=dict(default=10, description='Reward for good service',
            ...                checker=lambda tip: tip in range(0,20))
            ...   )
            sage: specials = GlobalOptions('specials menu', doc='More fancy doc...',
            ...       entree=dict(link_to=(menu, 'entree')),
            ...       main_specials=dict(default='salmon', description='main course specials',
            ...                     values=dict(salmon='a fish', crab='Sebastian'))
            ...   )
            sage: specials['entree'] = 'rye'
            sage: menu['entree']
            'bread'

            sage: alias_test = GlobalOptions( name='alias_test',
            ...         doc="Test aliases with case sensitivity",
            ...         test_opt=dict(default="Upper",
            ...         description='Starts with an uppercase',
            ...         values=dict(Upper="Starts with uppercase",
            ...                     lower="only lowercase"),
            ...         case_sensitive=False,
            ...         alias=dict(UpperAlias="Upper", lower_alias="lower")) )
            sage: alias_test['test_opt'] = 'Lower_Alias'
            sage: alias_test['test_opt']
            'lower'
            sage: alias_test['test_opt'] = 'upperalias'
            sage: alias_test['test_opt']
            'Upper'
        """
        self._name=name
        # initialise the various dictionaries used by GlobalOptions
        self._alias={}            # alias for the values of some options
        self._alt_names={}        # alternative names for some options
        self._checker={}          # validity checkers for each option
        self._default_value={}    # the default options
        self._doc={}              # the linked options force us to keep a dictionary of doc strings
        self._linked_value={}     # linked to other global options as (link, linked_option)
        self._setter={}           # a dictionary of the list of setters
        self._value={}            # the current options
        self._values={}           # a dictionary of lists of the legal values for each option
        self._display_values={}   # a dictionary of the output of the values
        self._case_sensitive = {} # a dictionary of booleans indicating to check case sensitivity
        for option in options:
            self._add_option(option, options[option])

        # Finally, we build the doc string for the options
        # First we strip common white space off the front of doc and end_doc
        if len(doc)>0:
            lines=doc.splitlines()
            m=min(len(line)-len(line.lstrip()) for line in lines if len(line)>0)
            doc='\n'.join(line[m:] for line in lines)

        if len(end_doc)>0:
            lines=end_doc.splitlines()
            m=min(len(line)-len(line.lstrip()) for line in lines if len(line)>0)
            end_doc='\n'.join(line[m:] for line in lines)

        self.__doc__='{start}\n\nOPTIONS:\n\n{options}\n\n\n{end_doc}\n\n{g_opts}'.format(
                       start=doc, end_doc=end_doc,
                       options='\n'.join(self._doc[opt] for opt in sorted(self._doc)),
                       g_opts='See :class:`~sage.structure.global_options.GlobalOptions` for more features of these options.'
        )


    def _repr_(self):
        r"""
        Return a string representation for this collection of options.

        EXAMPLES::

            sage: from sage.structure.global_options import GlobalOptions
            sage: FoodOptions=GlobalOptions('daily meal',
            ...          food=dict(default='apple', values=dict(apple='a nice fruit',pear='fruit')),
            ...          drink=dict(default='water', values=dict(water='wet',milk='white')))
            sage: FoodOptions
            options for daily meal
        """
        return 'options for %s'%self._name


    def __call__(self, *get_value, **set_value):
        r"""
        Get or set value of the option ``option``.

        EXAMPLES::

            sage: from sage.structure.global_options import GlobalOptions
            sage: FoodOptions=GlobalOptions('daily meal',
            ...         food=dict(default='apple', values=dict(apple='a fruit',pair='of what?')),
            ...         drink=dict(default='water', values=dict(water='a drink',coffee='a lifestyle')),
            ...         beverage=dict(alt_name='drink'))
            sage: FoodOptions()
            Current options for daily meal
              - drink: water
              - food:  apple
            sage: FoodOptions('food')
            'apple'
            sage: FoodOptions(food="pair"); FoodOptions()
            Current options for daily meal
              - drink: water
              - food:  pair
            sage: FoodOptions('beverage')
            'water'
            sage: FoodOptions(food="apple", drink="coffee"); FoodOptions()
            Current options for daily meal
              - drink: coffee
              - food:  apple
        """
        if get_value==() and set_value=={}:
            print('Current %s' % self)
            options=self._value.keys()+self._linked_value.keys()
            for x in self._alt_names:
                options.remove(x)
            options.sort()
            width=1+max(len(option) for option in options)
            print('\n'.join('  - {:{}} {}'.format(option + ':',
                                                  width,
                                                  self[option])
                            for option in options))

        # return these options
        if get_value!=():
            if len(get_value)==1:
                return self[get_value[0]]
            else:
                return [self[option] for option in get_value]

        # set these options
        if set_value!=[]:
            for option in set_value:
                self[option]=set_value[option]


    def __getitem__(self, option):
        r"""
        Return the current value of the option ``option``.

        EXAMPLES::

            sage: from sage.structure.global_options import GlobalOptions
            sage: FoodOptions=GlobalOptions('daily meal',
            ...         food=dict(default='apple', values=dict(apple='a fruit',pair='of what?')),
            ...         drink=dict(default='water', values=dict(water='a drink',coffee='a lifestyle')),
            ...         beverage=dict(alt_name='drink'))
            sage: FoodOptions['drink']
            'water'
            sage: FoodOptions['d']
            'water'

        .. NOTE::

            This is redundant with the ``__call__`` syntax::

                sage: FoodOptions('f')
                'apple'

            but it makes for an intuitive syntax that the user is
            likely to expect.
        """
        option=self._match_option(option)
        if option in self._linked_value:
            link,linked_opt=self._linked_value[option]
            return link[linked_opt]
        elif option in self._value:
            if option in self._display_values:
                return self._display_values[option][self._value[option]]
            return self._value[option]


    def __setitem__(self, option, value):
        r"""
        The ``__setitem__`` method is used to change the current values of the
        options. It also checks that the supplied options are valid and changes
        any alias to its generic value.

        EXAMPLES::

            sage: from sage.structure.global_options import GlobalOptions
            sage: FoodOptions=GlobalOptions('daily meal',
            ...         food=dict(default='apple', values=dict(apple='a fruit',pair='of what?')),
            ...         drink=dict(default='water', values=dict(water='a drink',coffee='a lifestyle')))
            sage: FoodOptions['drink']='coffee'; FoodOptions()
            Current options for daily meal
              - drink: coffee
              - food:  apple
            sage: FoodOptions(drink='w'); FoodOptions()
            Current options for daily meal
              - drink: water
              - food:  apple
            sage: FoodOptions(drink='?')
            - ``drink`` -- (default: ``water``)
            <BLANKLINE>
              - ``coffee`` -- a lifestyle
              - ``water``  -- a drink
            <BLANKLINE>
            Current value: water
        """
        option=self._match_option(option)
        if not callable(value):
            value=self._match_value(option, value)

        if value=='?':  # return help
            print('%s\nCurrent value: %s' % (self._doc[option], self[option]))
            return      # we do not want to call the setter below

        elif option in self._linked_value:
            link, linked_opt=self._linked_value[option]
            link[linked_opt]=value

        else:
            self._value[option]=value

        if option in self._setter:
            # if a setter function exists then call it with the associated
            # class, option and value
            self._setter[option](option, value)

    def _add_option(self, option, specifications):
        r"""
        Add an option.

        INPUT:

        - ``option`` -- a string
        - ``specifications`` -- a dictionary

        .. SEEALSO::

            :class:`GlobalOptions` for a description of the required
            ``specifications``.

        EXAMPLES::

            sage: from sage.structure.global_options import GlobalOptions
            sage: FoodOptions = GlobalOptions('daily meal',
            ...         food=dict(default='apple', values=dict(apple='a fruit',pair='of what?')),
            ...         drink=dict(default='water', values=dict(water='a drink',coffee='a lifestyle')),
            ...         beverage=dict(alt_name='drink')) # indirect doctest
            sage: FoodOptions()
            Current options for daily meal
              - drink: water
              - food:  apple
        """
        doc={}  # will be used to build the doc string
        option = option.lower()
        self._values[option] = []
        self._case_sensitive[option] = True    # ``True`` by default
        for spec in sorted(specifications):   # NB: options processed alphabetically!
            if spec=='alias':
                self._alias[option]=specifications[spec]
                self._values[option]+=specifications[spec].keys()
                for opt in specifications[spec]:
                    doc[opt] = 'alias for ``%s``'%specifications[spec][opt]
            elif spec == 'alt_name':
                self._alt_names[option] = specifications[spec]
                self._linked_value[option] = (self, specifications[spec])
                doc = '- ``%s`` -- alternative name for ``%s``'%(option, specifications[spec].lower())
            elif spec=='checker':
                if not callable(specifications[spec]):
                    raise ValueError('the checker for %s must be callable'%option)
                self._checker[option]=specifications[spec]
            elif spec=='default':
                self._default_value[option]=specifications[spec]
            elif spec=='link_to':
                if (isinstance(specifications[spec], tuple) and len(specifications[spec]) == 2 and
                        isinstance(specifications[spec][0], GlobalOptions)):
                    link, linked_opt = specifications['link_to']  # for sanity
                    if linked_opt in link._value:
                        self._linked_value[option] = specifications['link_to']
                        link, linked_opt = specifications['link_to']  # for sanity
                        doc = link._doc[linked_opt]
                    elif linked_opt in link._linked_value:
                        self._linked_value[option] = link._linked_value[linked_opt]
                        doc = link._doc[linked_opt]
                    else:
                        raise ValueError("could not find link to {1} in {0}".format(*specifications[spec]))
                else:
                    raise ValueError("linked options must be specified as a string: 'linked_option' or a tuple: (link,linked_option)")
            elif spec=='setter':
                if callable(specifications[spec]):
                    self._setter[option]=specifications[spec]
                else:
                    raise ValueError('the setter for %s must be a function' % option)
            elif spec=='values':
                for val in specifications[spec]:
                    doc[val] = specifications[spec][val]
                doc.update(specifications[spec])
                if self._case_sensitive[option]:
                    self._values[option] += [val for val in specifications[spec].keys()]
                    self._display_values[option] = {val:val for val in specifications[spec].keys()}
                else:
                    self._values[option] += [val.lower() for val in specifications[spec].keys()]
                    self._display_values[option] = {val.lower():val for val in specifications[spec].keys()}
            elif spec == 'case_sensitive':
                if not specifications[spec]:
                    for opt in self._values:
                        self._display_values[option] = {val.lower():val for val in self._values[option]}
                        self._values[option] = [val.lower() for val in self._values[option]]
                    if option in self._alias:
                        self._alias[option] = {k.lower():v.lower() for k,v in self._alias[option].iteritems()}
                self._case_sensitive[option] = bool(specifications[spec])
            elif spec!='description':
                raise ValueError('Initialization error in Global options for %s: %s not recognized!'%(self._name, spec))

        # now build the doc string for this option
        if doc == {} and not 'description' in specifications:
            raise ValueError('no documentation specified for %s in the %s' % (option, self))

        self._doc[option]=''   # a hack to put option in self._doc because __setitem__ calls _match_option
        if option in self._linked_value:
            self._doc[option]=doc
        else:
            width = max(len(v) for v in doc.keys()) + 4 if doc!={} else 4
            if len(doc) > 0:
                self._doc[option.lower()]='- ``{}`` -- (default: ``{}``)\n{}\n{}\n'.format(
                    option, self.default_value(option),
                    '  %s\n'%specifications['description'] if 'description' in specifications else '',
                    '\n'.join('  - {:{}} -- {}'.format('``'+val+'``',width,doc[val]) for val in sorted(doc)))
            else:
                self._doc[option.lower()]='- ``{}`` -- (default: ``{}``)\n{}'.format(
                    option, self.default_value(option),
                    '  %s\n'%specifications['description'] if 'description' in specifications else '')

        # sanity check for non-linked options
        if not option in self._linked_value:
            if 'default' not in specifications:
                raise ValueError('a default value for %s must be given' % option)

            if not (option in self._checker or option in self._values):
                raise ValueError('a value checker or a list of valid values for %s must be given' % option)

            # finally, set, check and process the default value using  __setitem__
            self[option]=self._default_value[option]
            self._default_value[option]=self._value[option]  # in case the default is an alias


    def _match_option(self, option):
        r"""
        Check whether ``option`` is the name of an option of ``self``, or a
        prefix thereof.

        INPUT:

        - ``option`` -- a string

        EXAMPLES::

            sage: from sage.structure.global_options import GlobalOptions
            sage: FoodOptions=GlobalOptions('daily meal',
            ...         food=dict(default='apple', values=dict(apple='a fruit',pair='of what?')),
            ...         drink=dict(default='water', values=dict(water='a drink',coffee='a lifestyle')))
            sage: FoodOptions('food') # indirect doctest
            'apple'
            sage: FoodOptions('f')
            'apple'
        """
        # the keys of self._doc is a list of the options, both normal and linked
        option = option.lower()

        if option in self._doc: return option

        # as it is not an option try and match it with a prefix to an option
        matches=[opt for opt in self._doc if opt.startswith(option)]
        if len(matches)>0 and all(m.startswith(matches[0]) for m in matches):
            return matches[0]
        elif len(matches)>1:
            raise ValueError('%s is an ambiguous option for %s'%(option, self._name))

        # if we are still here this is not a good option!
        raise ValueError('%s is not an option for %s' % (option, self._name))


    def _match_value(self, option, value):
        r"""
        Check whether ``value`` is a valid value for ``option``.

        INPUT:

        - ``option`` -- a string: the name of an option, or prefix thereof
        - ``value``  -- a value or ``'?'``

        EXAMPLES::

            sage: from sage.structure.global_options import GlobalOptions
            sage: FoodOptions=GlobalOptions('daily meal',
            ...         food=dict(default='apple', values=dict(apple='a fruit',pair='of what?')),
            ...         drink=dict(default='water', values=dict(water='a drink',wine='a lifestyle')))
            sage: FoodOptions(f='a') # indirect doctest
            sage: FoodOptions('f')
            'apple'
            sage: FoodOptions(d='wi'); FoodOptions('f')
            'apple'
            sage: FoodOptions(d='w')
            Traceback (most recent call last):
            ...
            ValueError: w is not a valid value for drink in the options for daily meal
        """
        if value == "?": return value   # help on this value

        if option in self._linked_value:
            link, linked_opt = self._linked_value[option]
            return link._match_value(linked_opt, value)

        orig_value = value

        # convert to proper case if it is a string
        if isinstance(value, str) and not self._case_sensitive[option]:
            value = value.lower()

        if option in self._values:
            if value in self._values[option]:
                if option in self._alias and value in self._alias[option]:
                    return self._alias[option][value]
                return value

            # as it is not a value try and match it with a prefix of a value
            matches=[val for val in self._values[option] if val.startswith(value)]
            if len(matches)>0 and all(m.startswith(matches[0]) for m in matches):
                val=matches[0]
                if option in self._alias and val in self._alias[option]:
                    return self._alias[option][val]
                return val

        if option in self._checker and self._checker[option](value):
            return value

        # if we are still here this is not a good value!

        # replace any value alias with its "real" value
        if option in self._alias and value in self._alias[option]:
            orig_value = self._alias[option][value]
        raise ValueError('%s is not a valid value for %s in the %s'%(orig_value, option, self))


    def default_value(self, option):
        r"""
        Return the default value of the option.

        EXAMPLES::

            sage: from sage.structure.global_options import GlobalOptions
            sage: FoodOptions=GlobalOptions('daily meal',
            ...         food=dict(default='apple', values=dict(apple='a fruit',pair='of what?')),
            ...         drink=dict(default='water', values=dict(water='a drink',wine='a lifestyle')))
            sage: FoodOptions.default_value('food')
            'apple'
        """
        option=self._match_option(option)
        if option in self._default_value:
            return self._default_value[option]
        else:
            link, linked_opt=self._linked_value[option]
            return link._default_value(linked_opt)


    def dispatch(self, obj, dispatch_to, option, *args, **kargs):
        r"""
        .. TODO:: title

        The *dispatchable* options are options which dispatch related methods of
        the corresponding class - or user defined methods which are passed to
        :class:`GlobalOptions`. The format for specifying a dispatchable option
        is to include ``dispatch_to = <option name>`` in the specifications for
        the options and then to add the options to the (element) class. Each
        option is then assumed to be a method of the element class with a name
        of the form ``<option name> + '_' + <current vale for this option'``.
        These options are called by the element class via::

            return self.options.dispatch(self, dispatch_to, option, *args, **kargs)

        Note that the argument ``self`` is necessary here because the
        dispatcher is a method of the options class and not of
        ``self``. The value of the option can also be set to a
        user-defined function, with arguments ``self`` and ``option``;
        in this case the user's function is called instead.

        EXAMPLES:

        Here is a contrived example::

            sage: from sage.structure.global_options import GlobalOptions
            sage: DelimitedListOptions=GlobalOptions('list delimiters',
            ...             delim=dict(default='b', values={'b':'brackets', 'p':'parentheses'}))
            sage: class DelimitedList(CombinatorialObject):
            ...      options=DelimitedListOptions
            ...      def _repr_b(self): return '[%s]' % ','.join('%s'%i for i in self._list)
            ...      def _repr_p(self): return '(%s)' % ','.join('%s'%i for i in self._list)
            ...      def _repr_(self): return self.options.dispatch(self, '_repr_','delim')
            sage: dlist=DelimitedList([1,2,3]); dlist
            [1,2,3]
            sage: dlist.options(delim='p'); dlist
            (1,2,3)
            sage: dlist.options(delim=lambda self: '<%s>' % ','.join('%s'%i for i in self._list)); dlist
            <1,2,3>
        """
        if callable(self._value[option]):
            try:
                return self._value[option](obj, *args, **kargs)
            except TypeError:
                raise ValueError('the user defined dispatcher function failed!')
        else:
            if dispatch_to[-1]=='_': dispatch_to=dispatch_to[:-1]
            dispatch=getattr(obj,dispatch_to+'_'+self._value[option])
            return dispatch(*args, **kargs)

        raise ValueError('%s is not a dispatchable option!' % option)


    def reset(self, option=None):
        r"""
        Reset options to their default value.

        INPUT:

        - ``option`` -- (Default: ``None``) The name of an option as a string
          or ``None``. If ``option`` is specified only this option is reset to
          its default value; otherwise all options are reset.

        EXAMPLES::

            sage: from sage.structure.global_options import GlobalOptions
            sage: opts=GlobalOptions('daily meal',
            ...      food=dict(default='bread', values=dict(bread='rye bread', salmon='a fish')),
            ...      drink=dict(default='water',values=dict(water='essential for life',wine='essential')))
            sage: opts(food='salmon'); opts()
            Current options for daily meal
              - drink: water
              - food:  salmon
            sage: opts.reset('drink'); opts()
            Current options for daily meal
              - drink: water
              - food:  salmon
            sage: opts.reset(); opts()
            Current options for daily meal
              - drink: water
              - food:  bread
        """
        if option is None:
            for option in self._default_value:
                self._value[option] = self._default_value[option]
                if not self._case_sensitive[option] and isinstance(self._value[option],str):
                    self._value[option] = self._value[option].lower()
            for option in self._linked_value:
                link, linked_opt=self._linked_value[option]
                link.reset(linked_opt)
        else:
            option=self._match_option(option)
            if option in self._default_value:
                self._value[option] = self._default_value[option]
                if not self._case_sensitive[option] and isinstance(self._value[option],str):
                    self._value[option] = self._value[option].lower()
            elif option in self._linked_value:
                link, linked_opt=self._linked_value[option]
                link.reset(linked_opt)
<|MERGE_RESOLUTION|>--- conflicted
+++ resolved
@@ -369,11 +369,7 @@
 #  Distributed under the terms of the GNU General Public License (GPL)
 #                  http://www.gnu.org/licenses/
 #*****************************************************************************
-<<<<<<< HEAD
-from __future__ import absolute_import
-=======
-from __future__ import print_function
->>>>>>> 93e0bb5e
+from __future__ import absolute_import, print_function
 
 from six.moves.builtins import str
 from sage.structure.sage_object import SageObject
