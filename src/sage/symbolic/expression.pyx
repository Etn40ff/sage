# -*- coding: utf-8 -*-
"""
Symbolic Expressions

RELATIONAL EXPRESSIONS:

We create a relational expression::

    sage: x = var('x')
    sage: eqn = (x-1)^2 <= x^2 - 2*x + 3
    sage: eqn.subs(x == 5)
    16 <= 18

Notice that squaring the relation squares both sides.

::

    sage: eqn^2
    (x - 1)^4 <= (x^2 - 2*x + 3)^2
    sage: eqn.expand()
    x^2 - 2*x + 1 <= x^2 - 2*x + 3

The can transform a true relational into a false one::

    sage: eqn = SR(-5) < SR(-3); eqn
    -5 < -3
    sage: bool(eqn)
    True
    sage: eqn^2
    25 < 9
    sage: bool(eqn^2)
    False

We can do arithmetic with relationals::

    sage: e = x+1 <= x-2
    sage: e + 2
    x + 3 <= x
    sage: e - 1
    x <= x - 3
    sage: e*(-1)
    -x - 1 <= -x + 2
    sage: (-2)*e
    -2*x - 2 <= -2*x + 4
    sage: e*5
    5*x + 5 <= 5*x - 10
    sage: e/5
    1/5*x + 1/5 <= 1/5*x - 2/5
    sage: 5/e
    5/(x + 1) <= 5/(x - 2)
    sage: e/(-2)
    -1/2*x - 1/2 <= -1/2*x + 1
    sage: -2/e
    -2/(x + 1) <= -2/(x - 2)

We can even add together two relations, so long as the operators are
the same::

    sage: (x^3 + x <= x - 17)  + (-x <= x - 10)
    x^3 <= 2*x - 27

Here they are not::

    sage: (x^3 + x <= x - 17)  + (-x >= x - 10)
    Traceback (most recent call last):
    ...
    TypeError: incompatible relations


ARBITRARY SAGE ELEMENTS:

You can work symbolically with any Sage data type.  This can lead to
nonsense if the data type is strange, e.g., an element of a finite
field (at present).

We mix Singular variables with symbolic variables::

    sage: R.<u,v> = QQ[]
    sage: var('a,b,c')
    (a, b, c)
    sage: expand((u + v + a + b + c)^2)
    a^2 + 2*a*b + b^2 + 2*a*c + 2*b*c + c^2 + 2*a*u + 2*b*u + 2*c*u + u^2 + 2*a*v + 2*b*v + 2*c*v + 2*u*v + v^2

TESTS:

Test Jacobian on Pynac expressions. (:trac:`5546`) ::

    sage: var('x,y')
    (x, y)
    sage: f = x + y
    sage: jacobian(f, [x,y])
    [1 1]

Test if matrices work (:trac:`5546`) ::

    sage: var('x,y,z')
    (x, y, z)
    sage: M = matrix(2,2,[x,y,z,x])
    sage: v = vector([x,y])
    sage: M * v
    (x^2 + y^2, x*y + x*z)
    sage: v*M
    (x^2 + y*z, 2*x*y)

Test if comparison bugs from :trac:`6256` are fixed::

    sage: t = exp(sqrt(x)); u = 1/t
    sage: t*u
    1
    sage: t + u
    e^(-sqrt(x)) + e^sqrt(x)
    sage: t
    e^sqrt(x)

Test if :trac:`9947` is fixed::

    sage: real_part(1+2*(sqrt(2)+1)*(sqrt(2)-1))
    3
    sage: a=(sqrt(4*(sqrt(3) - 5)*(sqrt(3) + 5) + 48) + 4*sqrt(3))/ (sqrt(3) + 5)
    sage: a.real_part()
    4*sqrt(3)/(sqrt(3) + 5)
    sage: a.imag_part()
    sqrt(abs(4*(sqrt(3) + 5)*(sqrt(3) - 5) + 48))/(sqrt(3) + 5)
"""

###############################################################################
#   Sage: Open Source Mathematical Software
#       Copyright (C) 2008 William Stein <wstein@gmail.com>
#       Copyright (C) 2008 Burcin Erocal <burcin@erocal.org>
#  Distributed under the terms of the GNU General Public License (GPL),
#  version 2 or any later version.  The full text of the GPL is available at:
#                  http://www.gnu.org/licenses/
###############################################################################

include "sage/ext/interrupt.pxi"
include "sage/ext/python.pxi"

import operator
import ring
import sage.rings.integer
import sage.rings.rational
from sage.structure.element cimport ModuleElement, RingElement, Element
from sage.symbolic.getitem cimport OperandsWrapper
from sage.symbolic.complexity_measures import string_length
from sage.symbolic.function import get_sfunction_from_serial, SymbolicFunction
from sage.rings.rational import Rational  # Used for sqrt.
from sage.misc.derivative import multi_derivative
from sage.misc.superseded import deprecated_function_alias
from sage.rings.infinity import AnInfinity, infinity, minus_infinity, unsigned_infinity
from sage.misc.decorators import rename_keyword
from sage.structure.dynamic_class import dynamic_class
from sage.symbolic.operators import FDerivativeOperator, add_vararg, mul_vararg

# a small overestimate of log(10,2)
LOG_TEN_TWO_PLUS_EPSILON = 3.321928094887363

cpdef bint is_Expression(x):
    """
    Return True if *x* is a symbolic Expression.

    EXAMPLES::

        sage: from sage.symbolic.expression import is_Expression
        sage: is_Expression(x)
        True
        sage: is_Expression(2)
        False
        sage: is_Expression(SR(2))
        True
    """
    return isinstance(x, Expression)

cpdef bint is_SymbolicEquation(x):
    """
    Return True if *x* is a symbolic equation.

    EXAMPLES:

    The following two examples are symbolic equations::

        sage: from sage.symbolic.expression import is_SymbolicEquation
        sage: is_SymbolicEquation(sin(x) == x)
        True
        sage: is_SymbolicEquation(sin(x) < x)
        True
        sage: is_SymbolicEquation(x)
        False

    This is not, since ``2==3`` evaluates to the boolean
    ``False``::

        sage: is_SymbolicEquation(2 == 3)
        False

    However here since both 2 and 3 are coerced to be symbolic, we
    obtain a symbolic equation::

        sage: is_SymbolicEquation(SR(2) == SR(3))
        True

    """
    return isinstance(x, Expression) and is_a_relational((<Expression>x)._gobj)


def _dict_update_check_duplicate(dict d1, dict d2):
    r"""
    Merge the dictionary ``d2`` into ``d1`` and check for duplicates.

    The two dictionaries must be of the form ``{expr: replacement}``. This
    function throws a ``ValueError`` if any expressions are substituted
    for twice.

    EXAMPLES:

    A normal merge with no conflicts::

        sage: from sage.symbolic.expression import _dict_update_check_duplicate
        sage: d1 = {'a': 1}
        sage: d2 = {'b': 2}
        sage: _dict_update_check_duplicate(d1, d2)
        sage: d1 == {'a': 1, 'b': 2}
        True

    In this case, the variable ``a`` is substituted twice resulting in
    an error::

        sage: from sage.symbolic.expression import _dict_update_check_duplicate
        sage: d1 = {'a': 1}
        sage: d2 = {'a': 2}
        sage: _dict_update_check_duplicate(d1, d2)
        Traceback (most recent call last):
        ...
        ValueError: duplicate substitution for a, got values 1 and 2

    We report only the first conflict (according to the Python sort
    order)::

        sage: from sage.symbolic.expression import _dict_update_check_duplicate
        sage: d1 = {'b': 1, 'a': 1}
        sage: d2 = {'b': 2, 'a': 2}
        sage: _dict_update_check_duplicate(d1, d2)
        Traceback (most recent call last):
        ...
        ValueError: duplicate substitution for a, got values 1 and 2

    """
    # We need to check for duplicates in a predictable order so that
    # errors are reported reliably. We only need to sort one of the
    # dictionaries to achieve that, and we suspect that d2 will
    # generally be smaller than d1, so we sort d2. This gives us a
    # list of d2's keys.
    #
    # When sorting d2, we compare the string representations of its
    # keys rather than the keys themselves. This is because comparison
    # of symbolic expressions doesn't do what the sorted() function
    # needs: `x <= y` is a symbolic inequality, and we need a
    # True/False answer. The expression 'x' <= 'y' on the other hand
    # is unambiguous.
    #
    for k in sorted(d2, key=str):
        if k in d1:
            msg = "duplicate substitution for {}, got values {} and {}"
            raise ValueError(msg.format(k, d1[k], d2[k]))

    d1.update(d2)

def _subs_make_dict(s):
    r"""
    There are a few ways we can represent a substitution. The first is
    a symbolic equation. The second is a dictionary. The third would
    be a list/tuple whose entries are expressions, dictionaries, or
    lists/tuples themselves. This function converts all such
    representations to dictionaries.

    INPUT:

    -  ``s`` -- A representation of a substitution.

    OUTPUT:

    A dictionary of substitutions.

    EXAMPLES:

    An expression::

        sage: from sage.symbolic.expression import _subs_make_dict
        sage: _subs_make_dict(x == 1)
        {x: 1}

    And a dictionary (we just return it as-is)::

        sage: _subs_make_dict({x: 1})
        {x: 1}

    And finally, a tuple or a list containing one of everything::

        sage: w, x, y, z = SR.var('w, x, y, z')
        sage: actual = _subs_make_dict([w == 1, {x: 1}, [y == 1], (z == 1,)])
        sage: expected = {w: 1, y: 1, x: 1, z: 1}
        sage: actual == expected
        True

    Note that it recursively calls itself so that the following does work::

        sage: x, y, z = SR.var('x, y, z')
        sage: actual = _subs_make_dict([[x == 1], [[y == 2], [z == 3]]])
        sage: expected = {z: 3, y: 2, x: 1}
        sage: actual == expected
        True

    Check that a ``TypeError`` is raised if the input is not valid::

        sage: _subs_make_dict(1)
        Traceback (most recent call last):
        ...
        TypeError: not able to determine a substitution from 1
        sage: _subs_make_dict(x)
        Traceback (most recent call last):
        ...
        TypeError: not able to determine a substitution from x
        sage: _subs_make_dict(x <= 1)
        Traceback (most recent call last):
        ...
        TypeError: can only substitute equality, not inequalities; got x <= 1
    """
    if isinstance(s, dict):
        return s
    elif is_SymbolicEquation(s):
        if s.operator() is not operator.eq:
            msg = "can only substitute equality, not inequalities; got {}"
            raise TypeError(msg.format(s))
        return {s.lhs(): s.rhs()}
    elif isinstance(s, (tuple,list)):
        result = {}
        for d in s:
            _dict_update_check_duplicate(result, _subs_make_dict(d))
        return result
    else:
        msg = "not able to determine a substitution from {}"
        raise TypeError(msg.format(s))


cdef class Expression(CommutativeRingElement):
    cpdef object pyobject(self):
        """
        Get the underlying Python object.

        OUTPUT:

        The Python object corresponding to this expression, assuming
        this expression is a single numerical value or an infinity
        representable in Python. Otherwise, a ``TypeError`` is raised.

        EXAMPLES::

            sage: var('x')
            x
            sage: b = -17/3
            sage: a = SR(b)
            sage: a.pyobject()
            -17/3
            sage: a.pyobject() is b
            True

        TESTS::

            sage: SR(oo).pyobject()
            +Infinity
            sage: SR(-oo).pyobject()
            -Infinity
            sage: SR(unsigned_infinity).pyobject()
            Infinity
            sage: SR(I*oo).pyobject()
            Traceback (most recent call last):
            ...
            TypeError: Python infinity cannot have complex phase.
        """
        cdef GConstant* c
        if is_a_constant(self._gobj):
            from sage.symbolic.constants import constants_name_table
            return constants_name_table[GEx_to_str(&self._gobj)]

        if is_a_infinity(self._gobj):
            if (ex_to_infinity(self._gobj).is_unsigned_infinity()): return unsigned_infinity
            if (ex_to_infinity(self._gobj).is_plus_infinity()):     return infinity
            if (ex_to_infinity(self._gobj).is_minus_infinity()):    return minus_infinity
            raise TypeError('Python infinity cannot have complex phase.')

        if not is_a_numeric(self._gobj):
            raise TypeError("self must be a numeric expression")
        return py_object_from_numeric(self._gobj)

    def __init__(self, SR, x=0):
        """
        Nearly all expressions are created by calling new_Expression_from_*,
        but we need to make sure this at least does not leave self._gobj
        uninitialized and segfault.

        TESTS::

            sage: sage.symbolic.expression.Expression(SR)
            0
            sage: sage.symbolic.expression.Expression(SR, 5)
            5

        We test subclassing ``Expression``::

            sage: from sage.symbolic.expression import Expression
            sage: class exp_sub(Expression): pass
            sage: f = function('f')
            sage: t = f(x)
            sage: u = exp_sub(SR, t)
            sage: u.operator()
            f
        """
        self._parent = SR
        cdef Expression exp = self.coerce_in(x)
        GEx_construct_ex(&self._gobj, exp._gobj)

    def __dealloc__(self):
        """
        Delete memory occupied by this expression.
        """
        GEx_destruct(&self._gobj)

    def __getstate__(self):
        """
        Return a tuple describing the state of this expression for pickling.

        This should return all information that will be required to unpickle
        the object. The functionality for unpickling is implemented in
        __setstate__().

        In order to pickle Expression objects, we return a tuple containing

         * 0  - as pickle version number
                in case we decide to change the pickle format in the feature
         * names of symbols of this expression
         * a string representation of self stored in a Pynac archive.

        TESTS::
            sage: var('x,y,z')
            (x, y, z)
            sage: t = 2*x*y^z+3
            sage: s = dumps(t)

            sage: t.__getstate__()
            (0,
             ['x', 'y', 'z'],
             ...)

        """
        cdef GArchive ar
        ar.archive_ex(self._gobj, "sage_ex")
        ar_str = GArchive_to_str(&ar)
        return (0, map(repr, self.variables()), ar_str)

    def _dbgprint(self):
        r"""
        Print pynac debug output to ``stderr``.

        EXAMPLES::

            sage: (1+x)._dbgprint()
            x + 1
        """
        self._gobj.dbgprint()

    def _dbgprinttree(self):
        r"""
        Print pynac expression tree debug output to ``stderr``.

        EXAMPLES:

        The expression tree is composed of Ginac primitives
        and functions, organized by the tree, with various
        other memory and hash information which will vary::

            sage: (1+x+exp(x+1))._dbgprinttree()    # not tested
            add @0x65e5960, hash=0x4727e01a, flags=0x3, nops=3
                x (symbol) @0x6209150, serial=6, hash=0x2057b15e, flags=0xf, domain=0
                1 (numeric) @0x3474cf0, hash=0x0, flags=0x7
                -----
                function exp @0x24835d0, hash=0x765c2165, flags=0xb, nops=1
                    add @0x65df570, hash=0x420740d2, flags=0xb, nops=2
                        x (symbol) @0x6209150, serial=6, hash=0x2057b15e, flags=0xf, domain=0
                        1 (numeric) @0x3474cf0, hash=0x0, flags=0x7
                        -----
                        overall_coeff
                        1 (numeric) @0x65e4df0, hash=0x7fd3, flags=0x7
                        =====
                    =====
                1 (numeric) @0x3474cf0, hash=0x0, flags=0x7
                -----
                overall_coeff
                1 (numeric) @0x663cc40, hash=0x7fd3, flags=0x7
                =====

        TESTS:

        This test is just to make sure the function is working::

            sage: (1+x+exp(x+1))._dbgprinttree()
            add @...
                x (symbol) ...
                1 (numeric) ...
                ...
                overall_coeff
                1 (numeric) ...
                =====
        """
        self._gobj.dbgprinttree();

    def __setstate__(self, state):
        """
        Initialize the state of the object from data saved in a pickle.

        During unpickling __init__ methods of classes are not called, the saved
        data is passed to the class via this function instead.

        TESTS::
            sage: var('x,y,z')
            (x, y, z)
            sage: t = 2*x*y^z+3
            sage: u = loads(dumps(t)) # indirect doctest
            sage: u
            2*x*y^z + 3
            sage: bool(t == u)
            True
            sage: u.subs(x=z)
            2*y^z*z + 3

            sage: loads(dumps(x.parent()(2)))
            2
        """
        # check input
        if state[0] != 0 or len(state) != 3:
            raise ValueError("unknown state information")
        # set parent
        self._set_parent(ring.SR)
        # get variables
        cdef GExList sym_lst
        for name in state[1]:
            sym_lst.append_sym(\
                    ex_to_symbol((<Expression>ring.SR.symbol(name))._gobj))

        # initialize archive
        cdef GArchive ar
        GArchive_from_str(&ar, state[2], len(state[2]))

        # extract the expression from the archive
        GEx_construct_ex(&self._gobj, ar.unarchive_ex(sym_lst, <unsigned>0))

    def __copy__(self):
        """
        TESTS::

            sage: copy(x)
            x
        """
        return new_Expression_from_GEx(self._parent, self._gobj)

    def _repr_(self):
        """
        Return string representation of this symbolic expression.

        EXAMPLES::

            sage: var("x y")
            (x, y)
            sage: repr(x+y)
            'x + y'

        TESTS::

            # printing of modular number equal to -1 as coefficient
            sage: k.<a> = GF(9); k(2)*x
            2*x

            sage: (x+1)*Mod(6,7)
            6*x + 6

            #printing rational functions
            sage: x/y
            x/y
            sage: x/2/y
            1/2*x/y
            sage: .5*x/y
            0.500000000000000*x/y
            sage: x^(-1)
            1/x
            sage: x^(-5)
            x^(-5)
            sage: x^(-y)
            x^(-y)
            sage: 2*x^(-1)
            2/x
            sage: i*x
            I*x
            sage: -x.parent(i)
            -I
            sage: y + 3*(x^(-1))
            y + 3/x

        Printing the exp function::

            sage: x.parent(1).exp()
            e
            sage: x.exp()
            e^x

        Powers::

            sage: _ = var('A,B,n'); (A*B)^n
            (A*B)^n
            sage: (A/B)^n
            (A/B)^n
            sage: n*x^(n-1)
            n*x^(n - 1)
            sage: (A*B)^(n+1)
            (A*B)^(n + 1)
            sage: (A/B)^(n-1)
            (A/B)^(n - 1)
            sage: n*x^(n+1)
            n*x^(n + 1)
            sage: n*x^(n-1)
            n*x^(n - 1)
            sage: n*(A/B)^(n+1)
            n*(A/B)^(n + 1)
            sage: (n+A/B)^(n+1)
            (n + A/B)^(n + 1)

        Powers where the base or exponent is a Python object::

            sage: (2/3)^x
            (2/3)^x
            sage: x^CDF(1,2)
            x^(1.0 + 2.0*I)
            sage: (2/3)^(2/3)
            (2/3)^(2/3)
            sage: (-x)^(1/4)
            (-x)^(1/4)
            sage: k.<a> = GF(9)
            sage: SR(a+1)^x
            (a + 1)^x

        Check if :trac:`7876` is fixed::

            sage: (1/2-1/2*I )*sqrt(2)
            -(1/2*I - 1/2)*sqrt(2)
            sage: latex((1/2-1/2*I )*sqrt(2))
            -\left(\frac{1}{2} i - \frac{1}{2}\right) \, \sqrt{2}

        Check if :trac:`9632` is fixed::

            sage: zeta(x) + cos(x)
            cos(x) + zeta(x)
            sage: psi(1,1/3)*log(3)
            log(3)*psi(1, 1/3)
        """
        return self._parent._repr_element_(self)

    def _sympy_character_art(self, use_unicode):
        r"""
        Create character art using Sympy

        INPUT:

        - ``use_unicode`` -- boolean. Whether to allow unicode instead
          of 7-bit clean output.

        OUTPUT:

        String.

        EXAMPLES::

            sage: i = var('i')
            sage: integral(exp(x + x^2)/(x+1), x)._sympy_character_art(False)
            '  /          \n |           \n |   2       \n |  x  + x   \n | e...'
        """
        from sympy import pretty, sympify
        # FIXME:: when *sage* will use at least sympy >= 0.7.2
        # we could use a nice splitting with respect of the AsciiArt module.
        # from sage.typeset.ascii_art import AsciiArt, MAX_LENGTH ## for import
        #            num_columns = MAX_LENGTH  ## option of pretty
        try:
            return pretty(sympify(self, evaluate=False), use_unicode=use_unicode)
        except Exception:
            return str(self)

    def _ascii_art_(self):
        """
        Ascii art magic method.

        See :mod:`sage.typeset.ascii_art` for details.

        EXAMPLES::

            sage: i = var('i')
            sage: ascii_art(sum(i^2/pi*x^i, i, 0, oo))
                          2
                         x  + x
            -------------------------------
                  3         2
            - pi*x  + 3*pi*x  - 3*pi*x + pi
            sage: ascii_art(integral(exp(x + x^2)/(x+1), x))
              /
             |
             |   2
             |  x  + x
             | e
             | ------- dx
             |  x + 1
             |
            /
        """
        from sage.typeset.ascii_art import AsciiArt
        return AsciiArt(self._sympy_character_art(False).splitlines())

    def _unicode_art_(self):
        u"""
        Unicode art magic method.

        See :mod:`sage.typeset.unicode_art` for details.

        EXAMPLES::

            sage: i = var('i')
            sage: unicode_art(sum(i^2/pi*x^i, i, 0, oo))
                        2
                       x  + x
            ───────────────────────────
                 3        2
            - π⋅x  + 3⋅π⋅x  - 3⋅π⋅x + π
            sage: unicode_art(integral(exp(x + x^2)/(x+1), x))
            ⌠
            ⎮   2
            ⎮  x  + x
            ⎮ ℯ
            ⎮ ─────── dx
            ⎮  x + 1
            ⌡
        """
        from sage.typeset.unicode_art import UnicodeArt
        return UnicodeArt(self._sympy_character_art(True).splitlines())

    def _interface_(self, I):
        """
        EXAMPLES::

            sage: f = sin(e + 2)
            sage: f._interface_(sage.calculus.calculus.maxima)
            sin(%e+2)
        """
        if is_a_constant(self._gobj):
            return self.pyobject()._interface_(I)
        return super(Expression, self)._interface_(I)

    def _maxima_(self, session=None):
        """
        EXAMPLES::

            sage: f = sin(e + 2)
            sage: f._maxima_()
            sin(%e+2)
            sage: _.parent() is sage.calculus.calculus.maxima
            True
        """
        if session is None:
            # This chooses the Maxima interface used by calculus
            # Maybe not such a great idea because the "default" interface is another one
            from sage.calculus.calculus import maxima
            return super(Expression, self)._interface_(maxima)
        else:
            return super(Expression, self)._interface_(session)

    def _interface_init_(self, I):
        """
        EXAMPLES::

            sage: a = (pi + 2).sin()
            sage: a._maxima_init_()
            'sin((%pi)+(2))'

            sage: a = (pi + 2).sin()
            sage: a._maple_init_()
            'sin((pi)+(2))'

            sage: a = (pi + 2).sin()
            sage: a._mathematica_init_()
            'Sin[(Pi)+(2)]'

            sage: f = pi + I*e
            sage: f._pari_init_()
            '(Pi)+((exp(1))*(I))'

        TESTS:

        Check if complex numbers are converted to Maxima correctly
        :trac:`7557`::

            sage: SR(1.5*I)._maxima_init_()
            '1.5000000000000000*%i'
            sage: SR(CC.0)._maxima_init_()
            '1.0000000000000000*%i'
            sage: SR(CDF.0)._maxima_init_()
            '1.0000000000000000*%i'
        """
        from sage.symbolic.expression_conversions import InterfaceInit
        return InterfaceInit(I)(self)

    def _gap_init_(self):
        """
        Convert symbolic object to GAP string.

        EXAMPLES::

            sage: gap(e + pi^2 + x^3)
            x^3 + pi^2 + e
        """
        return '"%s"'%repr(self)

    def _singular_init_(self):
        """
        Conversion of a symbolic object to Singular string.

        EXAMPLES::

            sage: singular(e + pi^2 + x^3)
            x^3 + pi^2 + e
        """
        return '"%s"'%repr(self)

    def _magma_init_(self, magma):
        """
        Return string representation in Magma of this symbolic expression.

        Since Magma has no notation of symbolic calculus, this simply
        returns something that evaluates in Magma to a a Magma string.

        EXAMPLES::

            sage: x = var('x')
            sage: f = sin(cos(x^2) + log(x))
            sage: f._magma_init_(magma)
            '"sin(cos(x^2) + log(x))"'
            sage: magma(f)                         # optional - magma
            sin(cos(x^2) + log(x))
            sage: magma(f).Type()                  # optional - magma
            MonStgElt
        """
        return '"%s"'%repr(self)

    def _latex_(self):
        r"""
        Return string representation of this symbolic expression.

        TESTS::

            sage: var('x,y,z')
            (x, y, z)
            sage: latex(y + 3*(x^(-1)))
            y + \frac{3}{x}
            sage: latex(x^(y+z^(1/y)))
            x^{y + z^{\left(\frac{1}{y}\right)}}
            sage: latex(1/sqrt(x+y))
            \frac{1}{\sqrt{x + y}}
            sage: latex(sin(x*(z+y)^x))
            \sin\left(x {\left(y + z\right)}^{x}\right)
            sage: latex(3/2*(x+y)/z/y)
            \frac{3 \, {\left(x + y\right)}}{2 \, y z}
            sage: latex((2^(x^y)))
            2^{\left(x^{y}\right)}
            sage: latex(abs(x))
            {\left| x \right|}
            sage: latex((x*y).conjugate())
            \overline{x} \overline{y}
            sage: latex(x*(1/(x^2)+sqrt(x^7)))
            x {\left(\sqrt{x^{7}} + \frac{1}{x^{2}}\right)}

        Check spacing of coefficients of mul expressions (:trac:`3202` and
        :trac:`13356`)::

            sage: latex(2*3^x)
            2 \cdot 3^{x}
            sage: latex(1/2/3^x)
            \frac{1}{2 \cdot 3^{x}}
            sage: latex(1/2*3^x)
            \frac{1}{2} \cdot 3^{x}

        Powers::

            sage: _ = var('A,B,n')
            sage: latex((n+A/B)^(n+1))
            {\left(n + \frac{A}{B}\right)}^{n + 1}
            sage: latex((A*B)^n)
            \left(A B\right)^{n}
            sage: latex((A*B)^(n-1))
            \left(A B\right)^{n - 1}

        Powers where the base or exponent is a Python object::

            sage: latex((2/3)^x)
            \left(\frac{2}{3}\right)^{x}
            sage: latex(x^CDF(1,2))
            x^{1.0 + 2.0i}
            sage: latex((2/3)^(2/3))
            \left(\frac{2}{3}\right)^{\frac{2}{3}}
            sage: latex((-x)^(1/4))
            \left(-x\right)^{\frac{1}{4}}
            sage: k.<a> = GF(9)
            sage: latex(SR(a+1)^x)
            \left(a + 1\right)^{x}

        More powers (:trac:`7406`)::

            sage: latex((x^pi)^e)
            {\left(x^{\pi}\right)}^{e}
            sage: latex((x^(pi+1))^e)
            {\left(x^{\pi + 1}\right)}^{e}
            sage: a,b,c = var('a b c')
            sage: latex(a^(b^c))
            a^{\left(b^{c}\right)}
            sage: latex((a^b)^c)
            {\left(a^{b}\right)}^{c}

        Separate coefficients to numerator and denominator (:trac:`7363`)::

            sage: latex(2/(x+1))
            \frac{2}{x + 1}
            sage: latex(1/2/(x+1))
            \frac{1}{2 \, {\left(x + 1\right)}}

        Check if rational function coefficients without a ``numerator()`` method
        are printed correctly. :trac:`8491`::

            sage: latex(6.5/x)
            \frac{6.50000000000000}{x}
            sage: latex(Mod(2,7)/x)
            \frac{2}{x}

        Check if we avoid extra parenthesis in rational functions (:trac:`8688`)::

            sage: latex((x+2)/(x^3+1))
            \frac{x + 2}{x^{3} + 1}
            sage: latex((x+2)*(x+1)/(x^3+1))
            \frac{{\left(x + 2\right)} {\left(x + 1\right)}}{x^{3} + 1}
            sage: latex((x+2)/(x^3+1)/(x+1))
            \frac{x + 2}{{\left(x^{3} + 1\right)} {\left(x + 1\right)}}

        Check that the sign is correct (:trac:`9086`)::

            sage: latex(-1/x)
            -\frac{1}{x}
            sage: latex(1/-x)
            -\frac{1}{x}

        More tests for the sign (:trac:`9314`)::

            sage: latex(-2/x)
            -\frac{2}{x}
            sage: latex(-x/y)
            -\frac{x}{y}
            sage: latex(-x*z/y)
            -\frac{x z}{y}
            sage: latex(-x/z/y)
            -\frac{x}{y z}

        Check if :trac:`9394` is fixed::

            sage: var('n')
            n
            sage: latex( e^(2*I*pi*n*x - 2*I*pi*n) )
            e^{\left(2 i \, \pi n x - 2 i \, \pi n\right)}
            sage: latex( e^(2*I*pi*n*x - (2*I+1)*pi*n) )
            e^{\left(2 i \, \pi n x - \left(2 i + 1\right) \, \pi n\right)}
            sage: x+(1-2*I)*y
            x - (2*I - 1)*y
            sage: latex(x+(1-2*I)*y)
            x - \left(2 i - 1\right) \, y

        Check if complex coefficients with denominators are displayed
        correctly (:trac:`10769`)::

            sage: var('a x')
            (a, x)
            sage: latex(1/2*I/x)
            \frac{i}{2 \, x}
            sage: ratio = i/2* x^2/a
            sage: latex(ratio)
            \frac{i \, x^{2}}{2 \, a}

        Parenthesis in powers (:trac:`13262`)::

            sage: latex(1+x^(2/3)+x^(-2/3))
            x^{\frac{2}{3}} + \frac{1}{x^{\frac{2}{3}}} + 1
        """
        return self._parent._latex_element_(self)

    def _mathml_(self):
        """
        Return a MathML representation of this object.

        EXAMPLES::

            sage: mathml(pi)
            <mi>&pi;</mi>
            sage: mathml(pi+2)
            MATHML version of the string pi + 2

        """
        from sage.misc.all import mathml
        try:
            obj = self.pyobject()
        except TypeError:
            return mathml(repr(self))
        return mathml(obj)

    def _integer_(self, ZZ=None):
        """
        EXAMPLES::

            sage: f = x^3 + 17*x -3
            sage: ZZ(f.coefficient(x^3))
            1
            sage: ZZ(f.coefficient(x))
            17
            sage: ZZ(f.coefficient(x,0))
            -3
            sage: type(ZZ(f.coefficient(x,0)))
            <type 'sage.rings.integer.Integer'>

        Coercion is done if necessary::

            sage: f = x^3 + 17/1*x
            sage: ZZ(f.coefficient(x))
            17
            sage: type(ZZ(f.coefficient(x)))
            <type 'sage.rings.integer.Integer'>

        If the symbolic expression is just a wrapper around an integer,
        that very same integer is returned::

            sage: n = 17; SR(n)._integer_() is n
            True
        """
        try:
            n = self.pyobject()
        except TypeError:
            raise TypeError("unable to convert %r to an integer" % self)
        if isinstance(n, sage.rings.integer.Integer):
            return n
        return sage.rings.integer.Integer(n)

    def __int__(self):
        """
        EXAMPLES::

            sage: int(log(8)/log(2))
            3
            sage: int(-log(8)/log(2))
            -3
            sage: int(sin(2)*100)
            90
            sage: int(-sin(2)*100)
            -90
            sage: int(SR(3^64)) == 3^64
            True
            sage: int(SR(10^100)) == 10^100
            True
            sage: int(SR(10^100-10^-100)) == 10^100 - 1
            True
            sage: int(sqrt(-3))
            Traceback (most recent call last):
            ...
            ValueError: cannot convert sqrt(-3) to int
        """
        from sage.functions.all import floor, ceil
        try:
            rif_self = sage.rings.all.RIF(self)
        except TypeError:
            raise ValueError("cannot convert %s to int" % self)
        if rif_self > 0 or (rif_self.contains_zero() and self > 0):
            result = floor(self)
        else:
            result = ceil(self)
        if not isinstance(result, sage.rings.integer.Integer):
            raise ValueError("cannot convert %s to int" % self)
        else:
            return int(result)

    def __long__(self):
        """
        EXAMPLES::

            sage: long(sin(2)*100)
            90L
        """
        return long(int(self))

    def _rational_(self):
        """
        EXAMPLES::

            sage: f = x^3 + 17/1*x - 3/8
            sage: QQ(f.coefficient(x^2))
            0
            sage: QQ(f.coefficient(x^3))
            1
            sage: a = QQ(f.coefficient(x)); a
            17
            sage: type(a)
            <type 'sage.rings.rational.Rational'>
            sage: QQ(f.coefficient(x,0))
            -3/8

        If the symbolic expression is just a wrapper around a rational,
        that very same rational is returned::

            sage: n = 17/1; SR(n)._rational_() is n
            True
        """
        try:
            n = self.pyobject()
        except TypeError:
            raise TypeError("unable to convert %s to a rational" % self)
        if isinstance(n, sage.rings.rational.Rational):
            return n
        return sage.rings.rational.Rational(n)

    cpdef _eval_self(self, R):
        """
        Evaluate this expression numerically.

        This function is used to convert symbolic expressions to ``RR``,
        ``CC``, ``float``, ``complex``, ``CIF`` and ``RIF``.

        EXAMPLES::

            sage: var('x,y,z')
            (x, y, z)
            sage: sin(x).subs(x=5)._eval_self(RR)
            -0.958924274663138
            sage: gamma(x).subs(x=I)._eval_self(CC)
            -0.154949828301811 - 0.498015668118356*I
            sage: x._eval_self(CC)
            Traceback (most recent call last):
            ...
            TypeError: Cannot evaluate symbolic expression to a numeric value.

        Check if we can compute a real evaluation even if the expression
        contains complex coefficients::

            sage: RR((I - sqrt(2))*(I+sqrt(2)))
            -3.00000000000000
            sage: cos(I)._eval_self(RR)
            1.54308063481524
            sage: float(cos(I))
            1.5430806348152437
        """
        cdef GEx res
        try:
            res = self._gobj.evalf(0, {'parent':R})
        except TypeError as err:
            # try the evaluation again with the complex field
            # corresponding to the parent R
            if R is float:
                R_complex = complex
            else:
                try:
                    R_complex = R.complex_field()
                except (TypeError, AttributeError):
                    raise err
            res = self._gobj.evalf(0, {'parent':R_complex})
        if is_a_numeric(res):
            return R(py_object_from_numeric(res))
        else:
            raise TypeError("Cannot evaluate symbolic expression to a numeric value.")

    cpdef _convert(self, kwds):
        """
        Convert all the numeric coefficients and constants in this expression
        to the given ring `R`. This results in an expression which contains
        only variables, and functions whose arguments contain a variable.

        EXAMPLES::

            sage: f = sqrt(2) * cos(3); f
            sqrt(2)*cos(3)
            sage: f._convert({'parent':RDF})
            -1.40006081533995
            sage: f._convert({'parent':float})
            -1.40006081533995

        There is nothing to convert for variables::

            sage: x._convert({'parent':CC})
            x

        Note that the output is not meant to be in the in the given ring `R`.
        Since the results of some functions will still be  floating point
        approximations::

            sage: t = log(10); t
            log(10)
            sage: t._convert({'parent':QQ})
            2.30258509299405

        ::

            sage: (0.25 / (log(5.74 /x^0.9, 10))^2 / 4)._convert({'parent':QQ})
            0.331368631904900/log(287/50/x^0.900000000000000)^2
            sage: (0.25 / (log(5.74 /x^0.9, 10))^2 / 4)._convert({'parent':CC})
            0.331368631904900/log(5.74000000000000/x^0.900000000000000)^2

        When converting to an exact domain, powers remain unevaluated::

            sage: f = sqrt(2) * cos(3); f
            sqrt(2)*cos(3)
            sage: f._convert({'parent':int})
            -0.989992496600445*sqrt(2)
        """
        cdef GEx res = self._gobj.evalf(0, kwds)
        return new_Expression_from_GEx(self._parent, res)

    def _mpfr_(self, R):
        """
        Return a numerical approximation of this symbolic expression in the RealField R.

        The precision of the approximation is determined by the precision of
        the input R.

        EXAMPLES::

            0.090909090909090909090909090909090909090909090909090909090909

            sage: a = sin(3); a
            sin(3)
            sage: RealField(200)(a)
            0.14112000805986722210074480280811027984693326425226558415188
            sage: a._mpfr_(RealField(100))
            0.14112000805986722210074480281
        """
        return self._eval_self(R)

    def _real_mpfi_(self, R):
        """
        Return this expression as a real interval.

        EXAMPLES::

            sage: RIF(sqrt(2))
            1.414213562373095?
        """
        try:
            return self._eval_self(R)
        except TypeError:
            raise TypeError("unable to simplify to a real interval approximation")

    def _complex_mpfi_(self, R):
        """
        Return this expression as a complex interval.

        EXAMPLES::

            sage: CIF(pi)
            3.141592653589794?
        """
        try:
            return self._eval_self(R)
        except TypeError:
            raise TypeError("unable to simplify to a complex interval approximation")

    def _real_double_(self, R):
        """
        EXAMPLES::

            sage: RDF(sin(3))
            0.1411200080598672
        """
        return self._eval_self(R)

    def _complex_mpfr_field_(self, R):
        """
        Return a numerical approximation to this expression in the given
        ComplexField R.

        The precision of the approximation is determined by the precision of
        the input R.

        EXAMPLES::

            sage: ComplexField(200)(SR(1/11))
            0.090909090909090909090909090909090909090909090909090909090909
            sage: zeta(x).subs(x=I)._complex_mpfr_field_(ComplexField(70))
            0.0033002236853241028742 - 0.41815544914132167669*I
            sage: gamma(x).subs(x=I)._complex_mpfr_field_(ComplexField(60))
            -0.1549498283018106... - 0.49801566811835604*I
            sage: log(x).subs(x=I)._complex_mpfr_field_(ComplexField(50))
            1.5707963267949*I

            sage: CC(sqrt(2))
            1.41421356237309
            sage: a = sqrt(-2); a
            sqrt(-2)
            sage: CC(a).imag()
            1.41421356237309
            sage: ComplexField(200)(a).imag()
            1.4142135623730950488016887242096980785696718753769480731767
            sage: ComplexField(100)((-1)^(1/10))
            0.95105651629515357211643933338 + 0.30901699437494742410229341718*I
            sage: CC(x*sin(0))
            0.000000000000000
        """
        return self._eval_self(R)

    def _complex_double_(self, R):
        """
        Return a numerical approximation to this expression in the given
        Complex Double Field R.

        EXAMPLES::

            sage: CDF(SR(1/11))
            0.09090909090909091
            sage: zeta(x).subs(x=I)._complex_double_(CDF)  # rel tol 1e-16
            0.003300223685324103 - 0.4181554491413217*I
            sage: gamma(x).subs(x=I)._complex_double_(CDF)
            -0.15494982830181067 - 0.49801566811835607*I
            sage: log(x).subs(x=I)._complex_double_(CDF)
            1.5707963267948966*I
            sage: CDF((-1)^(1/3))
            0.5000000000000001 + 0.8660254037844386*I
        """
        return self._eval_self(R)

    def __float__(self):
        """
        Return float conversion of self, assuming self is constant.
        Otherwise, raise a TypeError.

        OUTPUT:

        A ``float``. Double precision evaluation of self.

        EXAMPLES::

            sage: float(SR(12))
            12.0
            sage: float(SR(2/3))
            0.6666666666666666
            sage: float(sqrt(SR(2)))
            1.4142135623730951
            sage: float(x^2 + 1)
            Traceback (most recent call last):
            ...
            TypeError: unable to simplify to float approximation
            sage: float(SR(RIF(2)))
            Traceback (most recent call last):
            ...
            TypeError: unable to simplify to float approximation
        """
        try:
            return float(self._eval_self(float))
        except TypeError:
            raise TypeError("unable to simplify to float approximation")

    def __complex__(self):
        """
        EXAMPLES::

            sage: complex(I)
            1j
            sage: complex(erf(3*I))
            1629.9946226015657j
        """
        try:
            return self._eval_self(complex)
        except TypeError:
            raise TypeError("unable to simplify to complex approximation")

    def _sympy_(self):
        """
        Return a Sympy version of this object.

        EXAMPLES::

            sage: pi._sympy_()
            pi
            sage: type(_)
            <class 'sympy.core.numbers.Pi'>

        """
        from sage.symbolic.expression_conversions import sympy
        return sympy(self)

    def _algebraic_(self, field):
        """
        Convert a symbolic expression to an algebraic number.

        EXAMPLES::

            sage: QQbar(sqrt(2) + sqrt(8))
            4.242640687119285?
            sage: AA(sqrt(2) ^ 4) == 4
            True
            sage: AA(-golden_ratio)
            -1.618033988749895?
            sage: QQbar((2*I)^(1/2))
            1 + 1*I
            sage: QQbar(e^(pi*I/3))
            0.500000000000000? + 0.866025403784439?*I

            sage: QQbar(sqrt(2))
            1.414213562373095?
            sage: AA(abs(1+I))
            1.414213562373095?
            sage: golden_ratio._algebraic_(QQbar)
            1.618033988749895?
            sage: QQbar(golden_ratio)
            1.618033988749895?

            sage: AA(x*sin(0))
            0
            sage: QQbar(x*sin(0))
            0
        """
        from sage.symbolic.expression_conversions import algebraic
        return algebraic(self, field)

    def __hash__(self):
        """
        Return hash of this expression.

        EXAMPLES::

        The hash of an object in Python or its coerced version into
        the symbolic ring is the same::

            sage: hash(SR(3/1))
            3
            sage: hash(SR(19/23))
            4
            sage: hash(19/23)
            4

        The hash for symbolic expressions are unfortunately random. Here we
        only test that the hash() function returns without error, and that
        the return type is correct::

            sage: x, y = var("x y")
            sage: t = hash(x); type(t)
            <type 'int'>
            sage: t = hash(x^y); type(t)
            <type 'int'>
            sage: type(hash(x+y))
            <type 'int'>
            sage: d = {x+y: 5}
            sage: d
            {x + y: 5}

        In this example hashing is important otherwise the answer is
        wrong::

            sage: uniq([x-x, -x+x])
            [0]

        Test if exceptions during hashing are handled properly::

            sage: t = SR(matrix(2,2,range(4)))
            sage: hash(t)
            Traceback (most recent call last):
            ...
            TypeError: mutable matrices are unhashable

        TESTS:

        Test if hashes for fderivatives with different parameters collide.
        :trac:`6243`::

            sage: f = function('f'); t = f(x,y)
            sage: u = t.derivative(x); v = t.derivative(y)
            sage: hash(u) == hash(v)
            False
            sage: d = {u: 3, v: 5}; sorted(d.values())
            [3, 5]

        More checks for fderivative hashes :trac:`6851` ::

            sage: hash(f(x).derivative(x)) == hash(f(x).derivative(x,2))
            False
            sage: d = dict( (f(x).derivative(x, i), i) for i in range(1,6) )
            sage: len(d.keys())
            5

        We create a function with 10 arguments and test if there are
        hash collisions between any of its derivatives of order at
        most 7. :trac:`7508` ::

            sage: num_vars = 10; max_order=7
            sage: X = var(' '.join(['x'+str(i) for i in range(num_vars)]))
            sage: f = function('f',*X)
            sage: hashes=set()
            sage: for length in range(1,max_order+1):  # long time (4s on sage.math, 2012)
            ...       for s in UnorderedTuples(X, length):
            ...           deriv = f.diff(*s)
            ...           h = hash(deriv)
            ...           if h in hashes:
            ...               print "deriv: %s, hash:%s"%(deriv,h)
            ...           else:
            ...               hashes.add(n)
        """
        return self._gobj.gethash()

    cpdef _richcmp_(left, Element right, int op):
        """
        Create a formal symbolic inequality or equality.

        EXAMPLES::

            sage: var('x, y')
            (x, y)
            sage: x + 2/3 < y^2
            x + 2/3 < y^2
            sage: x^3 -y <= y + x
            x^3 - y <= x + y
            sage: x^3 -y == y + x
            x^3 - y == x + y
            sage: x^3 - y^10 >= y + x^10
            -y^10 + x^3 >= x^10 + y
            sage: x^2 > x
            x^2 > x

        Testing :trac:`11309` which changes the behavior of comparison of
        comparisons::

            sage: (-x + y < 0) in [x - y < 0]
            False
            sage: (x - 1 < 0) in [x - 2 < 0]
            False
            sage: Set([-x + y < 0, x - y < 0])
            {-x + y < 0, x - y < 0}
            sage: (x < y) == (x > y)
            False
            sage: (x < 0) < (x < 1)
            False
            sage: (x < y) != (y > x)
            False
            sage: (x >= y) == (y <= x)
            True
            sage: (x > y) == (y <= x)
            False
            sage: (x < x) == (x < x)
            True
            sage: (y > y) != (y > y)
            False
            sage: (x < y) != x
            True
            sage: (x == y) == (y == x)
            True
            sage: (x != y) != (y != x)
            False
            sage: (x == y) != (x != y)
            True
            sage: (x == y) == (y != x)
            False
            sage: x == (x == x)
            False
        """
        cdef Expression l, r

        l = left
        r = right

        # If lhs or rhs is a relation, resolve the big relation
        # immediately UNLESS the lhs and rhs are flipped versions of
        # the same relation.
        if is_a_relational(l._gobj):
            if (op != Py_EQ and op != Py_NE):
                # relations aren't <, >, <=, or >= to other things
                return False
            if is_a_relational(r._gobj):
                # both lhs and rhs are relations, so we can get to work
                if l.operator() == r.operator():
                    e2 = ( # case: (x _ y) ?= (x _ y)
                           ( l._gobj.lhs().is_equal(r._gobj.lhs()) and
                             l._gobj.rhs().is_equal(r._gobj.rhs()) ) or

                           # case: (x == y) ?= (y == x)
                           #       (x != y) ?= (y != x)
                           ( ( l.operator() == operator.eq or
                               l.operator() == operator.ne ) and
                             l._gobj.lhs().is_equal(r._gobj.rhs()) and
                             l._gobj.rhs().is_equal(r._gobj.lhs()) ))
                else:
                    e2 = ( # case: (x < y)  ?= (y > x)  (or vice versa)
                           #       (x <= y) ?= (y >= x) (or vice versa)
                           ( ( l.operator() == operator.lt and
                               r.operator() == operator.gt ) or
                             ( l.operator() == operator.gt and
                               r.operator() == operator.lt ) or
                             ( l.operator() == operator.le and
                               r.operator() == operator.ge ) or
                             ( l.operator() == operator.ge and
                               r.operator() == operator.le ) ) and
                           l._gobj.lhs().is_equal(r._gobj.rhs()) and
                           l._gobj.rhs().is_equal(r._gobj.lhs()) )

            else:
                e2 = False              # l is relational but r isn't.

            if op == Py_EQ:
                return e2
            else:                       # op == Py_NE, checked earlier.
                return not e2

        elif is_a_relational(r._gobj):  # l isn't relational but r is.
            # things aren't <, >, <=, >=, or == to relations; they
            # are, however, != to relations
            return op == Py_NE

        # neither was relational, so we can create a symbolic relation
        cdef GEx e
        if op == Py_LT:
            e = g_lt(l._gobj, r._gobj)
        elif op == Py_EQ:
            e = g_eq(l._gobj, r._gobj)
        elif op == Py_GT:
            e = g_gt(l._gobj, r._gobj)
        elif op == Py_LE:
            e = g_le(l._gobj, r._gobj)
        elif op == Py_NE:
            e = g_ne(l._gobj, r._gobj)
        elif op == Py_GE:
            e = g_ge(l._gobj, r._gobj)
        else:
            raise TypeError
        return new_Expression_from_GEx(l._parent, e)

    def assume(self):
        r"""
        Assume that this equation holds. This is relevant for symbolic
        integration, among other things.

        EXAMPLES: We call the assume method to assume that `x>2`::

            sage: (x > 2).assume()

        Bool returns True below if the inequality is *definitely* known to
        be True.

        ::

            sage: bool(x > 0)
            True
            sage: bool(x < 0)
            False

        This may or may not be True, so bool returns False::

            sage: bool(x > 3)
            False

        If you make inconsistent or meaningless assumptions,
        Sage will let you know::

            sage: forget()
            sage: assume(x<0)
            sage: assume(x>0)
            Traceback (most recent call last):
            ...
            ValueError: Assumption is inconsistent
            sage: assumptions()
            [x < 0]
            sage: forget()

        TESTS::

            sage: v,c = var('v,c')
            sage: assume(c != 0)
            sage: integral((1+v^2/c^2)^3/(1-v^2/c^2)^(3/2),v)
            83/8*v/sqrt(-v^2/c^2 + 1) - 17/8*v^3/(c^2*sqrt(-v^2/c^2 + 1)) - 1/4*v^5/(c^4*sqrt(-v^2/c^2 + 1)) - 75/8*arcsin(v/(c^2*sqrt(c^(-2))))/sqrt(c^(-2))
            sage: forget()
        """
        from sage.symbolic.assumptions import _assumptions
        from sage.calculus.calculus import maxima
        if not self.is_relational():
            raise TypeError("self (=%s) must be a relational expression" % self)
        if not self in _assumptions:
            m = self._maxima_init_assume_()
            s = maxima.assume(m)
            if str(s._sage_()[0]) in ['meaningless','inconsistent','redundant']:
                raise ValueError("Assumption is %s" % str(s._sage_()[0]))
            _assumptions.append(self)

    def forget(self):
        """
        Forget the given constraint.

        EXAMPLES::

            sage: var('x,y')
            (x, y)
            sage: forget()
            sage: assume(x>0, y < 2)
            sage: assumptions()
            [x > 0, y < 2]
            sage: forget(y < 2)
            sage: assumptions()
            [x > 0]

        TESTS:

        Check if :trac:`7507` is fixed::

            sage: forget()
            sage: n = var('n')
            sage: foo=sin((-1)*n*pi)
            sage: foo.simplify()
            -sin(pi*n)
            sage: assume(n, 'odd')
            sage: assumptions()
            [n is odd]
            sage: foo.simplify()
            0
            sage: forget(n, 'odd')
            sage: assumptions()
            []
            sage: foo.simplify()
            -sin(pi*n)
        """
        from sage.symbolic.assumptions import _assumptions
        from sage.calculus.calculus import maxima
        if not self.is_relational():
            raise TypeError("self (=%s) must be a relational expression" % self)
        m = self._maxima_init_assume_()
        maxima.forget(m)
        try:
            _assumptions.remove(self)
        except ValueError:
            pass

    def _maxima_init_assume_(self):
        """
        Return string that when evaluated in Maxima defines the assumption
        determined by this expression.

        EXAMPLES::

            sage: f = x+2 > sqrt(3)
            sage: f._maxima_init_assume_()
            '((_SAGE_VAR_x)+(2))>((3/1)^(1/2))'
        """
        from sage.calculus.calculus import maxima

        l = self.lhs()._assume_str()
        r = self.rhs()._assume_str()
        op = self.operator()
        if  op is operator.eq:
            m = 'equal(%s, %s)'%(l, r)
        elif op is operator.ne:
            m = 'notequal(%s, %s)'%(l, r)
        else:
            m = '(%s)%s(%s)' % (l, maxima._relation_symbols()[op], r)
        return m

    def _assume_str(self):
        """
        TESTS::

            sage: x = var('x')
            sage: x._assume_str()
            '_SAGE_VAR_x'
            sage: y = function('y', x)
            sage: y._assume_str()
            'y'
            sage: abs(x)._assume_str()
            'abs(_SAGE_VAR_x)'
        """
        # if this is a function with a single argument which is a symbol, i.e.
        # this is of the form f(x), we pass the string 'f > 0'
        if is_a_function(self._gobj) and self.nops() == 1 and \
                is_a_symbol(self._gobj.op(0)):
                    op = self.operator()
                    # check if op is a user defined function, for builtin
                    # functions like abs() we still need to pass 'abs(x) > 0'
                    if isinstance(op, SymbolicFunction):
                        return self.operator().name()
        return self._maxima_init_()

    def has_wild(self):
        """
        Return ``True`` if this expression contains a wildcard.

        EXAMPLES::

            sage: (1 + x^2).has_wild()
            False
            sage: (SR.wild(0) + x^2).has_wild()
            True
            sage: SR.wild(0).has_wild()
            True
        """
        return haswild(self._gobj)

    def is_algebraic(self):
        """
        Return True if this expression is known to be algebraic.

        EXAMPLES::

            sage: sqrt(2).is_algebraic()
            True
            sage: (5*sqrt(2)).is_algebraic()
            True
            sage: (sqrt(2) + 2^(1/3) - 1).is_algebraic()
            True
            sage: (I*golden_ratio + sqrt(2)).is_algebraic()
            True
            sage: (sqrt(2) + pi).is_algebraic()
            False
            sage: SR(QQ(2/3)).is_algebraic()
            True
            sage: SR(1.2).is_algebraic()
            False
        """
        try:
            ex = sage.rings.all.QQbar(self)
        except (TypeError, ValueError, NotImplementedError):
            return False
        return True

    def is_real(self):
        """
        Return True if this expression is known to be a real number.

        EXAMPLES::

            sage: t0 = SR.symbol("t0", domain='real')
            sage: t0.is_real()
            True
            sage: t0.is_positive()
            False
            sage: t1 = SR.symbol("t1", domain='positive')
            sage: (t0+t1).is_real()
            True
            sage: (t0+x).is_real()
            False
            sage: (t0*t1).is_real()
            True
            sage: (t0*x).is_real()
            False

        The following is real, but we cannot deduce that.::

            sage: (x*x.conjugate()).is_real()
            False
        """
        return self._gobj.info(info_real)

    def is_positive(self):
        """
        Return True if this expression is known to be positive.

        EXAMPLES::

            sage: t0 = SR.symbol("t0", domain='positive')
            sage: t0.is_positive()
            True
            sage: t0.is_negative()
            False
            sage: t0.is_real()
            True
            sage: t1 = SR.symbol("t1", domain='positive')
            sage: (t0*t1).is_positive()
            True
            sage: (t0 + t1).is_positive()
            True
            sage: (t0*x).is_positive()
            False
        """
        return self._gobj.info(info_positive)

    def is_negative(self):
        """
        Return True if this expression is known to be negative.

        EXAMPLES::

            sage: SR(-5).is_negative()
            True

        Check if we can correctly deduce negativity of mul objects::

            sage: t0 = SR.symbol("t0", domain='positive')
            sage: t0.is_negative()
            False
            sage: (-t0).is_negative()
            True
            sage: (-pi).is_negative()
            True
        """
        return self._gobj.info(info_negative)

    def is_integer(self):
        """
        Return True if this expression is known to be an integer.

        EXAMPLES::

            sage: SR(5).is_integer()
            True
        """
        return self._gobj.info(info_integer)

    def is_symbol(self):
        """
        Return True if this symbolic expression consists of only a symbol, i.e.,
        a symbolic variable.

        EXAMPLES::

            sage: x.is_symbol()
            True
            sage: var('y')
            y
            sage: y.is_symbol()
            True
            sage: (x*y).is_symbol()
            False
            sage: pi.is_symbol()
            False

        ::

            sage: ((x*y)/y).is_symbol()
            True
            sage: (x^y).is_symbol()
            False
        """
        return is_a_symbol(self._gobj)

    def is_constant(self):
        """
        Return True if this symbolic expression is a constant.

        This function is intended to provide an interface to query the internal
        representation of the expression. In this sense, the word ``constant``
        does not reflect the mathematical properties of the expression.
        Expressions which have no variables may return ``False``.

        EXAMPLES::

            sage: pi.is_constant()
            True
            sage: x.is_constant()
            False
            sage: SR(1).is_constant()
            False

        Note that the complex I is not a constant::

            sage: I.is_constant()
            False
            sage: I.is_numeric()
            True
        """
        return is_a_constant(self._gobj)

    def is_numeric(self):
        """
        A Pynac numeric is an object you can do arithmetic with
        that is not a symbolic variable, function, or constant.
        Return True if this expression only consists of a numeric object.

        EXAMPLES::

            sage: SR(1).is_numeric()
            True
            sage: x.is_numeric()
            False
            sage: pi.is_numeric()
            False
            sage: sin(x).is_numeric()
            False
        """
        return is_a_numeric(self._gobj)

    def is_series(self):
        """
        Return True if ``self`` is a series.

        Series are special kinds of symbolic expressions that are
        constructed via the :meth:`series` method. They usually have
        an ``Order()`` term unless the series representation is exact,
        see :meth:`is_terminating_series`.

        OUTPUT:

        Boolean. Whether ``self`` is a series symbolic
        expression. Usually, this means that it was constructed by the
        :meth:`series` method.

        Returns ``False`` if only a subexpression of the symbolic
        expression is a series.

        EXAMPLES::

            sage: SR(5).is_series()
            False
            sage: var('x')
            x
            sage: x.is_series()
            False
            sage: exp(x).is_series()
            False
            sage: exp(x).series(x,10).is_series()
            True

        Laurent series are series, too::

            sage: laurent_series = (cos(x)/x).series(x, 5)
            sage: laurent_series
            1*x^(-1) + (-1/2)*x + 1/24*x^3 + Order(x^5)
            sage: laurent_series.is_series()
            True

        Something only containing a series as a subexpression is not a
        series::

            sage: sum_expr = 1 + exp(x).series(x,5); sum_expr
            (1 + 1*x + 1/2*x^2 + 1/6*x^3 + 1/24*x^4 + Order(x^5)) + 1
            sage: sum_expr.is_series()
            False
        """
        return is_a_series(self._gobj)

    def is_terminating_series(self):
        """
        Return True if ``self`` is a series without order term.

        A series is terminating if it can be represented exactly,
        without requiring an order term. See also :meth:`is_series`
        for general series.

        OUTPUT:

        Boolean. Whether ``self`` was constructed by :meth:`series`
        and has no order term.

        EXAMPLES::

            sage: (x^5+x^2+1).series(x,10)
            1 + 1*x^2 + 1*x^5
            sage: (x^5+x^2+1).series(x,10).is_series()
            True
            sage: (x^5+x^2+1).series(x,10).is_terminating_series()
            True
            sage: SR(5).is_terminating_series()
            False
            sage: var('x')
            x
            sage: x.is_terminating_series()
            False
            sage: exp(x).series(x,10).is_terminating_series()
            False
        """
        return g_is_a_terminating_series(self._gobj)

    cpdef bint is_polynomial(self, var):
        """
        Return True if self is a polynomial in the given variable.

        EXAMPLES::

            sage: var('x,y,z')
            (x, y, z)
            sage: t = x^2 + y; t
            x^2 + y
            sage: t.is_polynomial(x)
            True
            sage: t.is_polynomial(y)
            True
            sage: t.is_polynomial(z)
            True

            sage: t = sin(x) + y; t
            y + sin(x)
            sage: t.is_polynomial(x)
            False
            sage: t.is_polynomial(y)
            True
            sage: t.is_polynomial(sin(x))
            True

        TESTS:

        Check if we can handle derivatives. :trac:`6523`::

            sage: f(x) = function('f',x)
            sage: f(x).diff(x).is_zero()
            False

        Check if :trac:`11352` is fixed::

            sage: el = -1/2*(2*x^2 - sqrt(2*x - 1)*sqrt(2*x + 1) - 1)
            sage: el.is_polynomial(x)
            False

        Check that negative exponents are handled (:trac:`15304`)::

            sage: y = var('y')
            sage: (y/x).is_polynomial(x)
            False
        """
        cdef Expression symbol0 = self.coerce_in(var)
        return self._gobj.is_polynomial(symbol0._gobj)

    cpdef bint is_relational(self):
        """
        Return True if self is a relational expression.

        EXAMPLES::

            sage: x = var('x')
            sage: eqn = (x-1)^2 == x^2 - 2*x + 3
            sage: eqn.is_relational()
            True
            sage: sin(x).is_relational()
            False
        """
        return is_a_relational(self._gobj)

    cpdef bint is_infinity(self):
        """
        Return True if self is an infinite expression.

        EXAMPLES::

            sage: SR(oo).is_infinity()
            True
            sage: x.is_infinity()
            False
        """
        return is_a_infinity(self._gobj)

    cpdef bint is_positive_infinity(self):
        """
        Return True if self is a positive infinite expression.

        EXAMPLES::

            sage: SR(oo).is_positive_infinity()
            True
            sage: SR(-oo).is_positive_infinity()
            False
            sage: x.is_infinity()
            False
        """
        return is_a_infinity(self._gobj) and self._gobj.info(info_positive)

    cpdef bint is_negative_infinity(self):
        """
        Return True if self is a negative infinite expression.

        EXAMPLES::

            sage: SR(oo).is_negative_infinity()
            False
            sage: SR(-oo).is_negative_infinity()
            True
            sage: x.is_negative_infinity()
            False
        """
        return is_a_infinity(self._gobj) and self._gobj.info(info_negative)

    def left_hand_side(self):
        """
        If self is a relational expression, return the left hand side
        of the relation.  Otherwise, raise a ValueError.

        EXAMPLES::

            sage: x = var('x')
            sage: eqn = (x-1)^2 == x^2 - 2*x + 3
            sage: eqn.left_hand_side()
            (x - 1)^2
            sage: eqn.lhs()
            (x - 1)^2
            sage: eqn.left()
            (x - 1)^2
        """
        if not self.is_relational():
            raise ValueError("self must be a relational expression")
        return new_Expression_from_GEx(self._parent, self._gobj.lhs())

    lhs = left = left_hand_side

    def right_hand_side(self):
        """
        If self is a relational expression, return the right hand side
        of the relation.  Otherwise, raise a ValueError.

        EXAMPLES::

            sage: x = var('x')
            sage: eqn = (x-1)^2 <= x^2 - 2*x + 3
            sage: eqn.right_hand_side()
            x^2 - 2*x + 3
            sage: eqn.rhs()
            x^2 - 2*x + 3
            sage: eqn.right()
            x^2 - 2*x + 3
        """
        if not self.is_relational():
            raise ValueError("self must be a relation")
        return new_Expression_from_GEx(self._parent, self._gobj.rhs())

    rhs = right = right_hand_side

    def is_trivial_zero(self):
        """
        Check if this expression is trivially equal to zero without any
        simplification.

        This method is intended to be used in library code where trying to
        obtain a mathematically correct result by applying potentially
        expensive rewrite rules is not desirable.

        EXAMPLES::

            sage: SR(0).is_trivial_zero()
            True
            sage: SR(0.0).is_trivial_zero()
            True
            sage: SR(float(0.0)).is_trivial_zero()
            True

            sage: (SR(1)/2^1000).is_trivial_zero()
            False
            sage: SR(1./2^10000).is_trivial_zero()
            False

        The :meth:`~sage.structure.element.Element.is_zero` method
        is more capable::

            sage: t = pi + (pi - 1)*pi - pi^2
            sage: t.is_trivial_zero()
            False
            sage: t.is_zero()
            True
            sage: u = sin(x)^2 + cos(x)^2 - 1
            sage: u.is_trivial_zero()
            False
            sage: u.is_zero()
            True
        """
        return self._gobj.is_zero()

    def __nonzero__(self):
        """
        Return True unless this symbolic expression can be shown by Sage
        to be zero.  Note that deciding if an expression is zero is
        undecidable in general.

        EXAMPLES::

            sage: x = var('x')
            sage: forget()
            sage: SR(0).__nonzero__()
            False
            sage: SR(1).__nonzero__()
            True
            sage: assert(abs(x))
            sage: assert(not x/x - 1)

        This is called by :meth:`is_zero`::

            sage: k = var('k')
            sage: pol = 1/(k-1) - 1/k - 1/k/(k-1)
            sage: pol.is_zero()
            True

            sage: f = sin(x)^2 + cos(x)^2 - 1
            sage: f.is_zero()
            True

        TESTS:

        First, a bunch of tests of nonzero (which is called by bool)
        for symbolic relations::

            sage: x = var('x')
            sage: assert((x-1)^2 == x^2 - 2*x + 1)
            sage: assert(((x-1)^2 == x^2 - 2*x + 1).expand())
            sage: assert(not ((x-1)^2 == x^2 - 2*x + 3).expand())
            sage: assert(2 + x < 3 + x)
            sage: assert(not 2 + x < 1 + x)
            sage: assert(2 + x > 1 + x)
            sage: assert(not 1 + x > 1 + x)
            sage: assert(1 + x >= 1 + x)
            sage: assert(not 1 + x < 1 + x)
            sage: assert(1 + x <= 1 + x)
            sage: assert(not 1 + x^2 != 1 + x*x)
            sage: assert(1 + x^2 != 2 + x*x)
            sage: assert(SR(oo) == SR(oo))
            sage: assert(not -SR(oo) == SR(oo))
            sage: assert(-SR(oo) != SR(oo))

        Next, tests to ensure assumptions are correctly used::

            sage: x, y, z = var('x, y, z')
            sage: assume(x >= y, y >= z, z >= x)
            sage: assert(x == z)
            sage: assert(not z < x)
            sage: assert(not z > y)
            sage: assert(y == z)
            sage: assert(y <= z)
            sage: forget()
            sage: assume(x >= 1, x <= 1)
            sage: assert(x == 1)
            sage: assert(not x != 1)
            sage: assert(not x > 1)
            sage: forget()
            sage: assume(x > 0)
            sage: assert(not x == 0)
            sage: assert(x != 0)
            sage: assert(not x == 1)

        The following must be true, even though we do not
        know for sure that x is not 1, as symbolic comparisons
        elsewhere rely on x!=y unless we are sure it is not
        true; there is no equivalent of Maxima's ``unknown``.
        Since it is False that x==1, it is True that x != 1.

        ::

            sage: assert(x != 1)
            sage: forget()
            sage: assume(x>y)
            sage: assert(not x==y)
            sage: assert(x != y)
            sage: assert(x != y) # The same comment as above applies here as well
            sage: forget()

        Comparisons of infinities::

            sage: assert( (1+I)*oo == (2+2*I)*oo )
            sage: assert( SR(unsigned_infinity) == SR(unsigned_infinity) )
            sage: assert( SR(I*oo) == I*oo )
            sage: assert( SR(-oo) <= SR(oo) )
            sage: assert( SR(oo) >= SR(-oo) )
            sage: assert( SR(oo) != SR(-oo) )
            sage: assert( sqrt(2)*oo != I*oo )

        The expression may be zero with integers but is not
        when in the complex domain (:trac:`15571`)::

            sage: a,x = var('a,x')
            sage: assume(a, 'integer')
            sage: assume(x, 'integer')
            sage: expr = a^(4*x) - (a^4)^x
            sage: expr.is_zero()
            True
            sage: forget()
            sage: assume(a, 'complex')
            sage: assume(x, 'complex')
            sage: expr.is_zero()
            False
            sage: forget()

        Check that :trac:`13326` is fixed::

            sage: assert(log(2)*Infinity == Infinity)

        More checks for comparisons with infinity (see :trac:`12967`)::

<<<<<<< HEAD
            sage: assert(bool(SR(oo) > 5))
            sage: assert(bool(5 < SR(oo)))
            sage: assert(bool(SR(2) < Infinity))
            sage: assert(bool(pi < Infinity))
            sage: assert(not bool(pi>Infinity))
            sage: assert(bool(2*pi < Infinity))
            sage: assert(bool(SR(pi) < SR(Infinity)))
            sage: assert(bool(sqrt(2) < oo))
            sage: assert(bool(log(2) < oo))
            sage: assert(bool(e < oo))
            sage: assert(bool(e+pi < oo))
            sage: assert(bool(e^pi < oo))
            sage: assert(not bool(SR(2) < -oo))
            sage: assert(bool(SR(2) > -oo))
            sage: assert(bool(exp(2) > -oo))
            sage: assert(bool(SR(oo) > sqrt(2)))
            sage: assert(bool(sqrt(2) < SR(oo)))
            sage: assert(bool(SR(-oo) < sqrt(2)))
            sage: assert(bool(sqrt(2) > SR(-oo)))

        Check that :trac:`18360` is fixed::

            sage: f(x) = matrix()
            sage: bool(f(x) - f(x) == 0)
            True
=======
            sage: assert(SR(oo) > 5)
            sage: assert(5 < SR(oo))
            sage: assert(SR(2) < Infinity)
            sage: assert(pi < Infinity)
            sage: assert(not pi>Infinity)
            sage: assert(2*pi < Infinity)
            sage: assert(SR(pi) < SR(Infinity))
            sage: assert(sqrt(2) < oo)
            sage: assert(log(2) < oo)
            sage: assert(e < oo)
            sage: assert(e+pi < oo)
            sage: assert(e^pi < oo)
            sage: assert(not SR(2) < -oo)
            sage: assert(SR(2) > -oo)
            sage: assert(exp(2) > -oo)
            sage: assert(SR(oo) > sqrt(2))
            sage: assert(sqrt(2) < SR(oo))
            sage: assert(SR(-oo) < sqrt(2))
            sage: assert(sqrt(2) > SR(-oo))
>>>>>>> 420af54c
        """
        if self.is_relational():
            # constants are wrappers around Sage objects, compare directly
            if is_a_constant(self._gobj.lhs()) and is_a_constant(self._gobj.rhs()):
                return self.operator()(self.lhs().pyobject(), self.rhs().pyobject())

            pynac_result = relational_to_bool(self._gobj)

            # pynac is guaranteed to give the correct answer for comparing infinities
            if is_a_infinity(self._gobj.lhs()) or is_a_infinity(self._gobj.rhs()):
                return pynac_result

            if pynac_result:
                if self.operator() == operator.ne: # this hack is necessary to catch the case where the operator is != but is False because of assumptions made
                    m = self._maxima_()
                    s = m.parent()._eval_line('is (notequal(%s,%s))'%(repr(m.lhs()),repr(m.rhs())))
                    if s == 'false':
                        return False
                    else:
                        return True
                else:
                    return True

            # If assumptions are involved, falsification is more complicated...
            need_assumptions = False
            from sage.symbolic.assumptions import assumptions
            assumption_list = assumptions()
            if assumption_list:
                vars = self.variables()
                if vars:
                    assumption_var_list = []
                    for eqn in assumption_list:
                        try:
                            assumption_var_list.append(eqn.variables())
                        except AttributeError: # if we have a GenericDeclaration
                            assumption_var_list.append((eqn._var,))
                    assumption_vars = set(sum(assumption_var_list, ()))
                    if set(vars).intersection(assumption_vars):
                        need_assumptions = True

            # Use interval fields to try and falsify the relation
            if not need_assumptions:
                res = self.test_relation()
                if res is True:
                    return True
                elif res is False:
                    return False

            # we really have to do some work here...
            # I really don't like calling Maxima to test equality.  It
            # is SUPER SUPER SLOW, and it has all the problem
            # associated with different semantics, different
            # precision, etc., that can lead to subtle bugs.  Also, a
            # lot of basic Sage objects can't be put into maxima.
            from sage.symbolic.relation import test_relation_maxima
            return test_relation_maxima(self)

        self_is_zero = self._gobj.is_zero()
        if self_is_zero:
            return False
        else:
            return not bool(self == self._parent.zero())

    def test_relation(self, int ntests=20, domain=None, proof=True):
        """
        Test this relation at several random values, attempting to find
        a contradiction. If this relation has no variables, it will also
        test this relation after casting into the domain.

        Because the interval fields never return false positives, we can be
        assured that if True or False is returned (and proof is False) then
        the answer is correct.

        INPUT:

        - ``ntests`` -- (default ``20``) the number of iterations to run
        - ``domain`` -- (optional) the domain from which to draw the random
          values defaults to ``CIF`` for equality testing and ``RIF`` for
          order testing
        - ``proof`` -- (default ``True``) if ``False`` and the domain is an
          interval field, regard overlapping (potentially equal) intervals as
          equal, and return ``True`` if all tests succeeded.

        OUTPUT:

        Boolean or ``NotImplemented``, meaning

        - ``True`` -- this relation holds in the domain and has no variables.

        - ``False`` -- a contradiction was found.

        - ``NotImplemented`` -- no contradiction found.

        EXAMPLES::

            sage: (3 < pi).test_relation()
            True
            sage: (0 >= pi).test_relation()
            False
            sage: (exp(pi) - pi).n()
            19.9990999791895
            sage: (exp(pi) - pi == 20).test_relation()
            False
            sage: (sin(x)^2 + cos(x)^2 == 1).test_relation()
            NotImplemented
            sage: (sin(x)^2 + cos(x)^2 == 1).test_relation(proof=False)
            True
            sage: (x == 1).test_relation()
            False
            sage: var('x,y')
            (x, y)
            sage: (x < y).test_relation()
            False

        TESTS::

            sage: all_relations = [op for name, op in sorted(operator.__dict__.items()) if len(name) == 2]
            sage: all_relations
            [<built-in function eq>, <built-in function ge>, <built-in function gt>, <built-in function le>, <built-in function lt>, <built-in function ne>]
            sage: [op(3, pi).test_relation() for op in all_relations]
            [False, False, False, True, True, True]
            sage: [op(pi, pi).test_relation() for op in all_relations]
            [True, True, False, True, False, False]

            sage: s = 'some_very_long_variable_name_which_will_definitely_collide_if_we_use_a_reasonable_length_bound_for_a_hash_that_respects_lexicographic_order'
            sage: t1, t2 = var(','.join([s+'1',s+'2']))
            sage: (t1 == t2).test_relation()
            False
            sage: (cot(pi + x) == 0).test_relation()
            NotImplemented

        Check that :trac:`18896` is fixed::

            sage: m=540579833922455191419978421211010409605356811833049025*sqrt(1/2)
            sage: m1=382247666339265723780973363167714496025733124557617743
            sage: (m==m1).test_relation(domain=QQbar)
            False
            sage: (m==m1).test_relation()
            False
        """
        cdef int k, eq_count = 0
        cdef bint is_interval
        if not self.is_relational():
            raise ValueError("self must be a relation")
        cdef operators op = relational_operator(self._gobj)
        from sage.rings.real_mpfi import is_RealIntervalField
        from sage.rings.complex_interval_field import is_ComplexIntervalField
        from sage.rings.all import RIF, CIF
        from sage.rings.qqbar import is_AlgebraicField, is_AlgebraicRealField, AA, QQbar
        if domain is None:
            is_interval = True
            if self.lhs().is_algebraic() and self.rhs().is_algebraic():
                if op == equal or op == not_equal:
                    domain = QQbar
                else:
                    domain = AA
            else:
                if op == equal or op == not_equal:
                    domain = CIF
                else:
                    domain = RIF
        else:
            is_interval = (is_RealIntervalField(domain)
                           or is_ComplexIntervalField(domain)
                           or is_AlgebraicField(domain)
                           or is_AlgebraicRealField(domain))
        zero = domain(0)
        diff = self.lhs() - self.rhs()
        vars = diff.variables()
        if op == equal:
            falsify = operator.ne
        elif op == not_equal:
            falsify = operator.eq
        elif op == less:
            falsify = operator.ge
        elif op == less_or_equal:
            falsify = operator.gt
        elif op == greater:
            falsify = operator.le
        elif op == greater_or_equal:
            falsify = operator.lt
        cdef bint equality_ok = op in [equal, less_or_equal, greater_or_equal]
        cdef int errors = 0
        val = None
        if len(vars) == 0:
            try:
                val = domain(diff)
            except (TypeError, ValueError, ArithmeticError) as ex:
                pass
            else:
                if self.operator()(val, zero):
                    return True
                elif falsify(val, zero):
                    return False
                if is_interval and not proof:
                    if val.contains_zero():
                        return equality_ok
                    else:
                        return not equality_ok
        else:
            for k in range(ntests):
                try:
                    if is_interval:
                        # Let's up the prec
                        if val and k > 4 and val.contains_zero() and domain.prec() < 1000:
                            domain = domain.to_prec(int(domain.prec() * 1.5))
                        # Uniform [-1,1] isn't the best distribution to use...
                        var_dict = dict([(v, domain.random_element() * domain.random_element(-2,6).exp()) for v in vars])
                    else:
                        var_dict = dict([(v, domain.random_element()) for v in vars])
                    val = domain(diff.subs(var_dict))
                    if falsify(val, zero):
                        return False
                    if is_interval:
                        eq_count += <bint>val.contains_zero()
                except (TypeError, ValueError, ArithmeticError, AttributeError) as ex:
                    errors += 1
                    if k == errors > 3 and is_ComplexIntervalField(domain):
                        domain = RIF.to_prec(domain.prec())
                    # we are plugging in random values above, don't be surprised
                    # if something goes wrong...
                    eq_count += equality_ok

        if not proof:
            if not equality_ok:
                return eq_count == 0
            elif op == equal and is_interval:
                return eq_count == ntests
            else:
                return True
        # Nothing failed, so it *may* be True, but this method doesn't wasn't
        # able to find anything.
        return NotImplemented

    def negation(self):
        """
        Return the negated version of self, that is the relation that is
        False iff self is True.

        EXAMPLES::

            sage: (x < 5).negation()
            x >= 5
            sage: (x == sin(3)).negation()
            x != sin(3)
            sage: (2*x >= sqrt(2)).negation()
            2*x < sqrt(2)
        """
        if not self.is_relational():
            raise ValueError("self must be a relation")
        cdef operators op = relational_operator(self._gobj)
        if op == equal:
            falsify = operator.ne
        elif op == not_equal:
            falsify = operator.eq
        elif op == less:
            falsify = operator.ge
        elif op == less_or_equal:
            falsify = operator.gt
        elif op == greater:
            falsify = operator.le
        elif op == greater_or_equal:
            falsify = operator.lt
        return falsify(self.lhs(), self.rhs())

    def contradicts(self, soln):
        """
        Return ``True`` if this relation is violated by the given variable assignment(s).

        EXAMPLES::

            sage: (x<3).contradicts(x==0)
            False
            sage: (x<3).contradicts(x==3)
            True
            sage: (x<=3).contradicts(x==3)
            False
            sage: y = var('y')
            sage: (x<y).contradicts(x==30)
            False
            sage: (x<y).contradicts({x: 30, y: 20})
            True
        """
        return bool(self.negation().subs(soln))

    def is_unit(self):
        """
        Return True if this expression is a unit of the symbolic ring.

        EXAMPLES::

            sage: SR(1).is_unit()
            True
            sage: SR(-1).is_unit()
            True
            sage: SR(0).is_unit()
            False
        """
        if not not self:
            return True
        if self == 0:
            return False
        raise NotImplementedError

    cdef Expression coerce_in(self, z):
        """
        Quickly coerce z to be an Expression.
        """
        try:
            return <Expression?>z
        except TypeError:
            return self._parent._coerce_(z)

    cpdef ModuleElement _add_(left, ModuleElement right):
        """
        Add left and right.

        EXAMPLES::

            sage: var("x y")
            (x, y)
            sage: x + y + y + x
            2*x + 2*y

            # adding relational expressions
            sage: ( (x+y) > x ) + ( x > y )
            2*x + y > x + y

            sage: ( (x+y) > x ) + x
            2*x + y > 2*x

        TESTS::

            sage: x + ( (x+y) > x )
            2*x + y > 2*x

            sage: ( x > y) + (y < x)
            Traceback (most recent call last):
            ...
            TypeError: incompatible relations

            sage: (x < 1) + (y <= 2)
            x + y < 3

            sage: x + oo
            +Infinity
            sage: x - oo
            -Infinity
            sage: x + unsigned_infinity
            Infinity
            sage: x - unsigned_infinity
            Infinity

            sage: nsr = x.parent()
            sage: nsr(oo) + nsr(oo)
            +Infinity
            sage: nsr(-oo) + nsr(-oo)
            -Infinity
            sage: nsr(oo) - nsr(oo)
            Traceback (most recent call last):
            ...
            RuntimeError: indeterminate expression: infinity - infinity encountered.
            sage: nsr(-oo) - nsr(-oo)
            Traceback (most recent call last):
            ...
            RuntimeError: indeterminate expression: infinity - infinity encountered.

            sage: nsr(unsigned_infinity) + nsr(oo)
            Traceback (most recent call last):
            ...
            RuntimeError: indeterminate expression: unsigned_infinity +- infinity encountered.
            sage: nsr(unsigned_infinity) - nsr(oo)
            Traceback (most recent call last):
            ...
            RuntimeError: indeterminate expression: unsigned_infinity +- infinity encountered.
            sage: nsr(oo) + nsr(unsigned_infinity)
            Traceback (most recent call last):
            ...
            RuntimeError: indeterminate expression: unsigned_infinity +- infinity encountered.
            sage: nsr(oo) - nsr(unsigned_infinity)
            Traceback (most recent call last):
            ...
            RuntimeError: indeterminate expression: unsigned_infinity +- infinity encountered.
            sage: nsr(unsigned_infinity) + nsr(unsigned_infinity)
            Infinity
        """
        cdef GEx x
        cdef Expression _right = <Expression>right
        cdef operators op
        if is_a_relational(left._gobj):
            if is_a_relational(_right._gobj):
                op = compatible_relation(relational_operator(left._gobj),
                                         relational_operator(_right._gobj))
                x = relational(gadd(left._gobj.lhs(), _right._gobj.lhs()),
                               gadd(left._gobj.rhs(), _right._gobj.rhs()),
                               op)
            else:
                x = relational(gadd(left._gobj.lhs(), _right._gobj),
                               gadd(left._gobj.rhs(), _right._gobj),
                               relational_operator(left._gobj))
        elif is_a_relational(_right._gobj):
            x = relational(gadd(left._gobj, _right._gobj.lhs()),
                           gadd(left._gobj, _right._gobj.rhs()),
                           relational_operator(_right._gobj))
        else:
            x = gadd(left._gobj, _right._gobj)
        return new_Expression_from_GEx(left._parent, x)

    cpdef ModuleElement _sub_(left, ModuleElement right):
        """
        EXAMPLES::

            sage: var("x y")
            (x, y)
            sage: x - y
            x - y

            # subtracting relational expressions
            sage: ( (x+y) > x ) - ( x > y )
            y > x - y

            sage: ( (x+y) > x ) - x
            y > 0

        TESTS::

            sage: x - ( (x+y) > x )
            -y > 0

            sage: ( x > y) - (y < x)
            Traceback (most recent call last):
            ...
            TypeError: incompatible relations

            sage: x - oo
            -Infinity
            sage: oo - x
            +Infinity
        """
        cdef GEx x
        cdef Expression _right = <Expression>right
        if is_a_relational(left._gobj):
            if is_a_relational(_right._gobj):
                op = compatible_relation(relational_operator(left._gobj),
                                         relational_operator(_right._gobj))
                x = relational(gsub(left._gobj.lhs(), _right._gobj.lhs()),
                               gsub(left._gobj.rhs(), _right._gobj.rhs()),
                               op)
            else:
                x = relational(gsub(left._gobj.lhs(), _right._gobj),
                               gsub(left._gobj.rhs(), _right._gobj),
                               relational_operator(left._gobj))
        elif is_a_relational(_right._gobj):
            x = relational(gsub(left._gobj, _right._gobj.lhs()),
                           gsub(left._gobj, _right._gobj.rhs()),
                           relational_operator(_right._gobj))
        else:
            x = gsub(left._gobj, _right._gobj)
        return new_Expression_from_GEx(left._parent, x)

    cpdef RingElement _mul_(left, RingElement right):
        """
        Multiply left and right.

        EXAMPLES::

            sage: var("x y")
            (x, y)
            sage: x*y*y
            x*y^2

            # multiplying relational expressions
            sage: ( (x+y) > x ) * ( x > y )
            (x + y)*x > x*y

            sage: ( (x+y) > x ) * x
            (x + y)*x > x^2

            sage: ( (x+y) > x ) * -1
            -x - y > -x

        TESTS::

            sage: x * ( (x+y) > x )
            (x + y)*x > x^2

            sage: ( x > y) * (y < x)
            Traceback (most recent call last):
            ...
            TypeError: incompatible relations

            sage: a = 1000 + 300*x + x^3 + 30*x^2
            sage: a*Mod(1,7)
            x^3 + 2*x^2 + 6*x + 6

            sage: var('z')
            z
            sage: 3*(x+y)/z
            3*(x + y)/z
            sage: (-x+z)*(3*x-3*z)
            -3*(x - z)^2

            # check if comparison of constant terms in Pynac add objects work
            sage: (y-1)*(y-2)
            (y - 1)*(y - 2)

        Check if Pynac can compute inverses of Python longs (:trac:`13107`)::

            sage: SR(4L)*SR(2L)^(-1)
            2.0

        Check for simplifications when multiplying instances of exp::

            sage: exp(x)*exp(y)
            e^(x + y)
            sage: exp(x)^2*exp(y)
            e^(2*x + y)
            sage: x^y*exp(x+y)*exp(-y)
            x^y*e^x
            sage: x^y*exp(x+y)*(x+y)*(2*x+2*y)*exp(-y)
            2*(x + y)^2*x^y*e^x
            sage: x^y*exp(x+y)*(x+y)*(2*x+2*y)*exp(-y)*exp(z)^2
            2*(x + y)^2*x^y*e^(x + 2*z)
            sage: 1/exp(x)
            e^(-x)
            sage: exp(x)/exp(y)
            e^(x - y)
            sage: A = exp(I*pi/5)
            sage: t = A*A*A*A; t
            e^(4/5*I*pi)
            sage: t*A
            -1
            sage: b = -x*A; c = b*b; c
            x^2*e^(2/5*I*pi)
            sage: u = -t*A; u
            1

        Products of non integer powers of exp are not simplified::

            sage: exp(x)^I*exp(z)^(2.5)
            (e^x)^I*(e^z)^2.50000000000000

        ::

            sage: x*oo
            Traceback (most recent call last):
            ...
            RuntimeError: indeterminate expression: infinity * f(x) encountered.
            sage: x*unsigned_infinity
            Traceback (most recent call last):
            ...
            ValueError: oo times number < oo not defined

            sage: SR(oo)*SR(oo)
            +Infinity
            sage: SR(-oo)*SR(oo)
            -Infinity
            sage: SR(oo)*SR(-oo)
            -Infinity
            sage: SR(unsigned_infinity)*SR(oo)
            Infinity

        Check if we are returning informative error messages in case of
        nonsensical arithmetic :trac:`13739`::

            sage: t = GF(5)(3)
            sage: u = GF(7)(4)
            sage: var('y')
            y
            sage: e = t*x + u*y
            sage: t*e
            Traceback (most recent call last):
            ...
            TypeError: unsupported operand parent(s) for '*': 'Finite Field
            of size 7' and 'Finite Field of size 5'

        The same issue (with a different test case) was reported in
        :trac:`10960`::

            sage: K.<b> = FiniteField(9)
            sage: i*b
            Traceback (most recent call last):
            ...
            TypeError: unsupported operand parent(s) for '*': 'Number Field
            in I with defining polynomial x^2 + 1' and 'Finite Field in b of
            size 3^2'

        Check if multiplication works when content is in `F_{2^k}`,
        examples from :trac:`13107`::

            sage: var('c1,c2,c3,r1,r2')
            (c1, c2, c3, r1, r2)
            sage: ff.<z> = GF(2**8, 'z')
            sage: ex = -(c1 + r2 - c2*r1)/c3
            sage: ex.substitute(r1=z, r2=z)
            -(c1 + z*c2 + z)/c3

        Note the content and the leading coefficient of the numerator after
        the substitution::

            sage: num = ex.op[0].subs({r1: z, r2: z}); num
            -c1 + z*c2 + z
            sage: num.leading_coefficient(c1)
            -1
            sage: num.content(c1)
            1
            sage: num.content(c1).pyobject().parent()
            Finite Field in z of size 2^8

        The leading coefficient is a negative number. The normalization process
        tries to convert it to a positive number and extract the content, by
        multiplying by ``-1/c``.  However, the content is in a field of
        characteristic 2, so negating it does not change the leading
        coefficient.

        Another example where there is no problem::

            sage: ex = -(r2 - c2*r1)/c3
            sage: num = ex.op[0].subs({r1: z, r2: z}); num
            z*c2 + z
            sage: num.leading_coefficient(c2)
            z
            sage: num.content(c2)
            1
            sage: num.content(c2).pyobject().parent()
            Finite Field in z of size 2^8

        Since the leading coefficient is not negative, no normalization is
        performed.

        The leading coefficient of the expression depends on the order of the
        variables, which is chosen to be lexicographic in Sage. Hence, using
        different variable names may change behavior and hide the bug. To cover
        these cases we test with different variable names::

            sage: var('a,b')
            (a, b)
            sage: ex = -(c1 + b - c2*a)/c3
            sage: ex.substitute(a=z, b=z)
            -(c1 + z*c2 + z)/c3
            sage: var('x1,x2,x3')
            (x1, x2, x3)
            sage: ex = -(x1 + r2 - x2*r1)/x3
            sage: ex.substitute(a=z, b=z)
            (r1*x2 - r2 - x1)/x3

        TESTS:

        Check that :trac:`18360` is fixed::

            sage: f(x) = matrix()
            sage: f(x)*1
            []
        """
        cdef GEx x
        cdef Expression _right = <Expression>right
        cdef operators o
        if is_a_relational(left._gobj):
            if is_a_relational(_right._gobj):
                op = compatible_relation(relational_operator(left._gobj),
                                         relational_operator(_right._gobj))
                x = relational(gmul(left._gobj.lhs(), _right._gobj.lhs()),
                               gmul(left._gobj.rhs(), _right._gobj.rhs()),
                               op)
            else:
                o = relational_operator(left._gobj)
                x = relational(gmul(left._gobj.lhs(), _right._gobj),
                               gmul(left._gobj.rhs(), _right._gobj),
                               o)
        elif is_a_relational(_right._gobj):
            o = relational_operator(_right._gobj)
            x = relational(gmul(left._gobj, _right._gobj.lhs()),
                           gmul(left._gobj, _right._gobj.rhs()),
                           o)
        else:
            x = gmul(left._gobj, _right._gobj)
        return new_Expression_from_GEx(left._parent, x)

    cpdef RingElement _div_(left, RingElement right):
        """
        Divide left and right.

        EXAMPLES::

            sage: var("x y")
            (x, y)
            sage: x/y/y
            x/y^2

            # dividing relational expressions
            sage: ( (x+y) > x ) / ( x > y )
            (x + y)/x > x/y

            sage: ( (x+y) > x ) / x
            (x + y)/x > 1

            sage: ( (x+y) > x ) / -1
            -x - y > -x

        TESTS::

            sage: x / ( (x+y) > x )
            x/(x + y) > 1

            sage: ( x > y) / (y < x)
            Traceback (most recent call last):
            ...
            TypeError: incompatible relations
            sage: x/oo
            0
            sage: oo/x
            Traceback (most recent call last):
            ...
            RuntimeError: indeterminate expression: infinity * f(x) encountered.

            sage: SR(oo)/SR(oo)
            Traceback (most recent call last):
            ...
            RuntimeError: indeterminate expression: 0 * infinity encountered.

            sage: SR(-oo)/SR(oo)
            Traceback (most recent call last):
            ...
            RuntimeError: indeterminate expression: 0 * infinity encountered.

            sage: SR(oo)/SR(-oo)
            Traceback (most recent call last):
            ...
            RuntimeError: indeterminate expression: 0 * infinity encountered.

            sage: SR(oo)/SR(unsigned_infinity)
            Traceback (most recent call last):
            ...
            RuntimeError: indeterminate expression: 0 * infinity encountered.

            sage: SR(unsigned_infinity)/SR(oo)
            Traceback (most recent call last):
            ...
            RuntimeError: indeterminate expression: 0 * infinity encountered.

            sage: SR(0)/SR(oo)
            0

            sage: SR(0)/SR(unsigned_infinity)
            0

            sage: x/0
            Traceback (most recent call last):
            ...
            ZeroDivisionError: Symbolic division by zero

        Check if Pynac can compute divisions of Python longs (:trac:`13107`)::

            sage: SR(1L)/SR(2L)
            0.5
        """
        cdef GEx x
        cdef Expression _right = <Expression>right
        cdef operators o
        try:
            if is_a_relational(left._gobj):
                if is_a_relational(_right._gobj):
                    op = compatible_relation(relational_operator(left._gobj),
                                             relational_operator(_right._gobj))
                    x = relational(gdiv(left._gobj.lhs(), _right._gobj.lhs()),
                                   gdiv(left._gobj.rhs(), _right._gobj.rhs()),
                                   op)
                else:
                    o = relational_operator(left._gobj)
                    x = relational(gdiv(left._gobj.lhs(), _right._gobj),
                                   gdiv(left._gobj.rhs(), _right._gobj),
                                   o)
            elif is_a_relational(_right._gobj):
                o = relational_operator(_right._gobj)
                x = relational(gdiv(left._gobj, _right._gobj.lhs()),
                               gdiv(left._gobj, _right._gobj.rhs()),
                               o)
            else:
                x = gdiv(left._gobj, _right._gobj)
            return new_Expression_from_GEx(left._parent, x)
        except Exception as msg:
            # TODO: change this to maybe cleverly do something involving Cython C++ exception handling.
            # See http://docs.cython.org/docs/wrapping_CPlusPlus.html
            if 'division by zero' in str(msg):
                raise ZeroDivisionError("Symbolic division by zero")
            else:
                raise

    def __invert__(self):
        """
        Return the inverse of this symbolic expression.

        EXAMPLES::

            sage: ~x
            1/x
            sage: ~SR(3)
            1/3
            sage: v1=var('v1'); a = (2*erf(2*v1*arcsech(0))/v1); ~a
            1/2*v1/erf(2*v1*arcsech(0))
        """
        return 1/self

    cpdef int _cmp_(left, Element right) except -2:
        """
        Compare self and right, returning -1, 0, or 1, depending on if
        self < right, self == right, or self > right, respectively.

        Use this instead of the operators <=, <, etc. to compare symbolic
        expressions when you do not want to get a formal inequality back.

        IMPORTANT: Both self and right *must* have the same parent, or
        this function will not be called.

        INPUT:

        - ``right`` -- A :class:`Expression` instance.

        OUTPUT: -1, 0 or 1

        EXAMPLES::

            sage: a = sqrt(3)
            sage: b = x^2+1
            sage: a.__cmp__(b)   # indirect doctest
            -1

            sage: x,y = var('x,y')
            sage: x.__cmp__(y)
            1
            sage: x < y
            x < y
            sage: cmp(x,y)
            1
            sage: cmp(SR(0.5), SR(0.7))
            -1
            sage: SR(0.5) < SR(0.7)
            0.500000000000000 < 0.700000000000000
            sage: cmp(SR(0.5), 0.7)
            -1
            sage: cmp(sin(SR(2)), sin(SR(1)))
            1
            sage: float(sin(SR(2)))
            0.9092974268256817
            sage: float(sin(SR(1)))
            0.8414709848078965

        TESTS:

        Check that :trac:`9880` is fixed::

            sage: b = [var('b_%s'%i) for i in range(4)]
            sage: precomp = (2^b_2 + 2)*(2^b_1 + 2^(-b_1) + 2^b_1*2^b_0 - \
                        2^b_1*2^(-b_0) - 2^(-b_1)*2^b_0 - 2^(-b_1)*2^(-b_0) + \
                        2^b_0 + 2^(-b_0) - 9) + (2^b_1 + 2^(-b_1) + \
                        2^b_1*2^b_0 - 2^b_1*2^(-b_0) - 2^(-b_1)*2^b_0 - \
                         2^(-b_1)*2^(-b_0) + 2^b_0 + 2^(-b_0) - 9)/2^b_2
            sage: repl_dict = {b_0: b_0, b_3: b_1, b_2: b_3, b_1: b_2}
            sage: P = precomp.substitute(repl_dict)
            sage: P.expand()
            -2^(-b_0)*2^(-b_2)*2^b_3 - 2^b_0*2^(-b_2)*2^b_3 -
            2^(-b_0)*2^b_2*2^b_3 + 2^b_0*2^b_2*2^b_3 - 2*2^(-b_0)*2^(-b_2)
            - 2*2^b_0*2^(-b_2) - 2*2^(-b_0)*2^b_2 + 2*2^b_0*2^b_2 +
            2^(-b_0)*2^b_3 + 2^b_0*2^b_3 + 2^(-b_2)*2^b_3 + 2^b_2*2^b_3 +
            2*2^(-b_0) + 2*2^b_0 + 2*2^(-b_2) + 2*2^b_2 - 9*2^b_3 -
            2^(-b_0)*2^(-b_2)/2^b_3 - 2^b_0*2^(-b_2)/2^b_3 -
            2^(-b_0)*2^b_2/2^b_3 + 2^b_0*2^b_2/2^b_3 + 2^(-b_0)/2^b_3 +
            2^b_0/2^b_3 + 2^(-b_2)/2^b_3 + 2^b_2/2^b_3 - 9/2^b_3 - 18

            sage: _0,b_1,b_2=var('b_0,b_1,b_2')
            sage: f = 1/27*b_2^2/(2^b_2)^2 + 1/27*b_1^2/(2^b_1)^2 + \
            1/27*b_0^2/(2^b_0)^2 + 1/27*b_2/(2^b_2)^2 - 2/81/(2^b_2)^2 + \
            1/27*b_1/(2^b_1)^2 + 8/243/(2^b_2)^2 - 1/81*b_0/(2^b_0)^2 - \
            1/27*b_1^2/((2^b_2)^2*(2^b_1)^2) - \
            1/27*b_0^2/((2^b_2)^2*(2^b_0)^2) - 20/243/(2^b_1)^2 + 1/9/2^b_0 \
            + 4/81*b_0/(2^b_0)^2 - 8/243/(2^b_2)^2 - 2/9/(2^b_2*2^b_1) - \
            2/9/(2^b_2*2^b_0) + 8/243/(2^b_1)^2 - 1/9/2^b_0 + \
            2/9/(2^b_2*2^b_1) + 2/9/(2^b_2*2^b_0) - \
            2/27*b_1*b_2/((2^b_2)^2*(2^b_1)^2) - \
            1/27*b_2^2/((2^b_2)^2*(2^b_1)^2) - \
            2/27*b_0*b_2/((2^b_2)^2*(2^b_0)^2) - \
            1/27*b_2^2/((2^b_2)^2*(2^b_0)^2) + 2/81/(2^b_1)^2 - \
            1/27*b_0^2/((2^b_1)^2*(2^b_0)^2) - \
            2/27*b_0*b_1/((2^b_1)^2*(2^b_0)^2) - \
            1/27*b_1^2/((2^b_1)^2*(2^b_0)^2) - 2/81/(2^b_0)^2 + \
            5/27*b_1/((2^b_2)^2*(2^b_1)^2) + 5/27*b_2/((2^b_2)^2*(2^b_1)^2) \
            + 5/27*b_0/((2^b_2)^2*(2^b_0)^2) + \
            5/27*b_2/((2^b_2)^2*(2^b_0)^2) + 5/27*b_0/((2^b_1)^2*(2^b_0)^2) \
            + 5/27*b_1/((2^b_1)^2*(2^b_0)^2) - 4/81/((2^b_2)^2*(2^b_1)^2) + \
            1/27*b_0^2/((2^b_2)^2*(2^b_1)^2*(2^b_0)^2) + \
            2/27*b_0*b_1/((2^b_2)^2*(2^b_1)^2*(2^b_0)^2) + \
            2/27*b_0*b_2/((2^b_2)^2*(2^b_1)^2*(2^b_0)^2) + \
            1/27*b_1^2/((2^b_2)^2*(2^b_1)^2*(2^b_0)^2) + \
            2/27*b_1*b_2/((2^b_2)^2*(2^b_1)^2*(2^b_0)^2) + \
            1/27*b_2^2/((2^b_2)^2*(2^b_1)^2*(2^b_0)^2) - \
            4/81/((2^b_2)^2*(2^b_0)^2) - 4/81/((2^b_1)^2*(2^b_0)^2) - \
            11/27*b_0/((2^b_2)^2*(2^b_1)^2*(2^b_0)^2) - \
            11/27*b_1/((2^b_2)^2*(2^b_1)^2*(2^b_0)^2) - \
            11/27*b_2/((2^b_2)^2*(2^b_1)^2*(2^b_0)^2) + \
            64/81/((2^b_2)^2*(2^b_1)^2*(2^b_0)^2) + 35/81 \
            sage: f.nops()
            38

            sage: x,y,z = var('x y z');
            sage: print (-x+z)*(3*x-3*z)
            -3*(x - z)^2

            sage: t = var('t')
            sage: (x-t)^3
            -(t - x)^3
            sage: (-t+x)^3
            -(t - x)^3
            sage: (-x+t)^3
            (t - x)^3

        This example is from :trac:`10833`::

            sage: R.<x,c> = PolynomialRing(QQ,2)
            sage: phi(x) = x^2 + c
            sage: def iterkate(n):
            ....:     pol = x
            ....:     for i in range(1,n):
            ....:         pol = phi(pol)
            ....:     return pol
            ....:
            sage: g = expand(iterkate(7))
            sage: g.nops()
            480

        Check if :trac:`10849` is fixed::

            sage: t = I.pyobject().parent()(-1/2)
            sage: t > 0
            False
            sage: t = I*x-1/2; t
            I*x - 1/2
            sage: t.subs(x=I*x).subs(x=0).is_positive()
            False
        """
        return print_order_compare(left._gobj, (<Expression>right)._gobj)

    cpdef int _cmp_add(Expression left, Expression right) except -2:
        """
        Compare ``left`` and ``right`` in the print order.

        INPUT:

        - ``right`` -- A :class:`Expression` instance.

        OUTPUT:

        Boolean.

        EXAMPLES::

            sage: a = sqrt(3)
            sage: b = x^2+1
            sage: a._cmp_add(b)
            -1
            sage: b._cmp_add(a)
            1
            sage: b._cmp_add(1)
            Traceback (most recent call last):
            ...
            TypeError: Argument 'right' has incorrect type (expected
            sage.symbolic.expression.Expression, got sage.rings.integer.Integer)
        """
        return print_order_compare(left._gobj, right._gobj)

    cpdef int _cmp_mul(Expression left, Expression right) except -2:
        """
        Compare ``left`` and ``right`` in the print order for products.

        INPUT:

        - ``right`` -- A :class:`Expression` instance.

        OUTPUT:

        Boolean.

        EXAMPLES::

            sage: a = sqrt(3)
            sage: b = x^2+1
            sage: a._cmp_mul(b)
            -1
            sage: b._cmp_mul(a)
            1
            sage: b._cmp_mul(1)
            Traceback (most recent call last):
            ...
            TypeError: Argument 'right' has incorrect type (expected
            sage.symbolic.expression.Expression, got sage.rings.integer.Integer)
        """
        return print_order_compare_mul(left._gobj, right._gobj)

    def __pow__(self, exp, ignored):
        """
        Return self raised to the power of exp.

        INPUT:

        - ``exp`` -- something that coerces to a symbolic expression.
        - ``ignored`` -- the second argument that should accept a modulus
          is actually ignored.

        OUTPUT:

        A symbolic expression.

        EXAMPLES::

            sage: var('x,y')
            (x, y)
            sage: x.__pow__(y)
            x^y
            sage: x^(3/5)
            x^(3/5)
            sage: x^sin(x)^cos(y)
            x^(sin(x)^cos(y))

        TESTS::

            sage: (Mod(2,7)*x^2 + Mod(2,7))^7
            (2*x^2 + 2)^7

        The leading coefficient in the result above is 1 since::

            sage: t = Mod(2,7); gcd(t, t)^7
            1
            sage: gcd(t,t).parent()
            Ring of integers modulo 7

        ::

            sage: k = GF(7)
            sage: f = expand((k(1)*x^5 + k(1)*x^2 + k(2))^7); f
            x^35 + x^14 + 2

            sage: x^oo
            Traceback (most recent call last):
            ...
            ValueError: power::eval(): pow(f(x), infinity) is not defined.
            sage: SR(oo)^2
            +Infinity
            sage: SR(-oo)^2
            +Infinity
            sage: SR(-oo)^3
            -Infinity
            sage: SR(unsigned_infinity)^2
            Infinity

        Test powers of exp::

            sage: exp(2)^5
            e^10
            sage: exp(x)^5
            e^(5*x)

        Test base a Python numeric type::

            sage: int(2)^x
            2^x
            sage: float(2.3)^(x^3 - x^2 + 1/3)
            2.3^(x^3 - x^2 + 1/3)
            sage: complex(1,3)^(sqrt(2))
            (1+3j)^sqrt(2)

        Test complex numeric powers::

            sage: I^0.5
            0.707106781186548 + 0.707106781186547*I
            sage: (I + 1) ^ (0.5 + I)
            0.400667052375828 + 0.365310866736929*I
            sage: I^I
            I^I
            sage: I^x
            I^x
            sage: I^(1/2)
            sqrt(I)
            sage: I^(2/3)
            I^(2/3)
            sage: 2^(1/2)
            sqrt(2)
            sage: (2*I)^(1/2)
            sqrt(2*I)

        Test if we can take powers of elements of `\QQ(i)` (:trac:`8659`)::

            sage: t = QuadraticField(-1, 'I')(8)
            sage: t^(1/2)
            2*sqrt(2)
            sage: (t^2)^(1/4)
            2*4^(1/4)

        Test if we can compute inverses of Python longs (:trac:`13107`)::

            sage: SR(2L)^(-1)
            0.5

        Symbolic powers with ``None`` shouldn't crash (:trac:`17523`)::

            sage: None^pi
            Traceback (most recent call last):
            ...
            TypeError: no canonical coercion from <type 'NoneType'> to Symbolic Ring
            sage: sin(x)^None
            Traceback (most recent call last):
            ...
            TypeError: no canonical coercion from <type 'NoneType'> to Symbolic Ring

        Check that :trac:`18088` is fixed::

            sage: SR(0)^SR(0)
            1
        """
        cdef Expression base, nexp

        try:
            # self is an Expression and exp might not be
            base = <Expression?>self
        except TypeError:
            # exp is an Expression and self might not be
            nexp = <Expression?>exp
            base = nexp.coerce_in(self)
        else:
            nexp = base.coerce_in(exp)
        cdef GEx x
        if is_a_relational(base._gobj):
            x = relational(g_pow(base._gobj.lhs(), nexp._gobj),
                           g_pow(base._gobj.rhs(), nexp._gobj),
                           relational_operator(base._gobj))
        else:
            x = g_pow(base._gobj, nexp._gobj)
        return new_Expression_from_GEx(base._parent, x)

    def derivative(self, *args):
        """
        Return the derivative of this expressions with respect to the
        variables supplied in args.

        Multiple variables and iteration counts may be supplied; see
        documentation for the global
        :meth:`~sage.calculus.functional.derivative` function for more
        details.

        .. seealso::

            This is implemented in the `_derivative` method (see the
            source code).

        EXAMPLES::

            sage: var("x y")
            (x, y)
            sage: t = (x^2+y)^2
            sage: t.derivative(x)
            4*(x^2 + y)*x
            sage: t.derivative(x, 2)
            12*x^2 + 4*y
            sage: t.derivative(x, 2, y)
            4
            sage: t.derivative(y)
            2*x^2 + 2*y

        If the function depends on only one variable, you may omit the
        variable. Giving just a number (for the order of the derivative)
        also works::

            sage: f(x) = x^3 + sin(x)
            sage: f.derivative()
            x |--> 3*x^2 + cos(x)
            sage: f.derivative(2)
            x |--> 6*x - sin(x)

        ::

            sage: t = sin(x+y^2)*tan(x*y)
            sage: t.derivative(x)
            (tan(x*y)^2 + 1)*y*sin(y^2 + x) + cos(y^2 + x)*tan(x*y)
            sage: t.derivative(y)
            (tan(x*y)^2 + 1)*x*sin(y^2 + x) + 2*y*cos(y^2 + x)*tan(x*y)

        ::

            sage: h = sin(x)/cos(x)
            sage: derivative(h,x,x,x)
            8*sin(x)^2/cos(x)^2 + 6*sin(x)^4/cos(x)^4 + 2
            sage: derivative(h,x,3)
            8*sin(x)^2/cos(x)^2 + 6*sin(x)^4/cos(x)^4 + 2

        ::

            sage: var('x, y')
            (x, y)
            sage: u = (sin(x) + cos(y))*(cos(x) - sin(y))
            sage: derivative(u,x,y)
            -cos(x)*cos(y) + sin(x)*sin(y)
            sage: f = ((x^2+1)/(x^2-1))^(1/4)
            sage: g = derivative(f, x); g # this is a complex expression
            -1/2*((x^2 + 1)*x/(x^2 - 1)^2 - x/(x^2 - 1))/((x^2 + 1)/(x^2 - 1))^(3/4)
            sage: g.factor()
            -x/((x + 1)^2*(x - 1)^2*((x^2 + 1)/(x^2 - 1))^(3/4))

        ::

            sage: y = var('y')
            sage: f = y^(sin(x))
            sage: derivative(f, x)
            y^sin(x)*cos(x)*log(y)

        ::

            sage: g(x) = sqrt(5-2*x)
            sage: g_3 = derivative(g, x, 3); g_3(2)
            -3

        ::

            sage: f = x*e^(-x)
            sage: derivative(f, 100)
            x*e^(-x) - 100*e^(-x)

        ::

            sage: g = 1/(sqrt((x^2-1)*(x+5)^6))
            sage: derivative(g, x)
            -((x + 5)^6*x + 3*(x^2 - 1)*(x + 5)^5)/((x^2 - 1)*(x + 5)^6)^(3/2)

        TESTS::

            sage: t.derivative()
            Traceback (most recent call last):
            ...
            ValueError: No differentiation variable specified.
        """
        return multi_derivative(self, args)

    diff = differentiate = derivative

    def _derivative(self, symb=None, deg=1):
        """
        Return the deg-th (partial) derivative of self with respect to symb.

        EXAMPLES::

            sage: var("x y")
            (x, y)
            sage: b = (x+y)^5
            sage: b._derivative(x, 2)
            20*(x + y)^3

            sage: foo = function('foo',nargs=2)
            sage: foo(x^2,x^2)._derivative(x)
            2*x*D[0](foo)(x^2, x^2) + 2*x*D[1](foo)(x^2, x^2)

            sage: SR(1)._derivative()
            0

        If the expression is a callable symbolic expression, and no
        variables are specified, then calculate the gradient::

            sage: f(x,y)=x^2+y
            sage: f.diff() # gradient
            (x, y) |--> (2*x, 1)

        TESTS:

        Raise error if no variable is specified and there are multiple
        variables::

            sage: b._derivative()
            Traceback (most recent call last):
            ...
            ValueError: No differentiation variable specified.

        Check if :trac:`6524` is fixed::

            sage: f = function('f')
            sage: f(x)*f(x).derivative(x)*f(x).derivative(x,2)
            f(x)*D[0](f)(x)*D[0, 0](f)(x)
            sage: g = f(x).diff(x)
            sage: h = f(x).diff(x)*sin(x)
            sage: h/g
            sin(x)
        """
        if symb is None:
            # we specify a default value of None for symb and check for it here
            # to return more helpful error messages when no variable is
            # given by the multi_derivative framework
            vars = self.variables()
            if len(vars) == 1:
                symb = vars[0]
            elif len(vars) == 0:
                return self._parent(0)
            elif sage.symbolic.callable.is_CallableSymbolicExpression(self):
                return self.gradient()
            else:
                raise ValueError("No differentiation variable specified.")
        if not isinstance(deg, (int, long, sage.rings.integer.Integer)) \
                or deg < 1:
            raise TypeError("argument deg should be an integer >= 1.")
        cdef Expression symbol = self.coerce_in(symb)
        if not is_a_symbol(symbol._gobj):
            raise TypeError("argument symb must be a symbol")
        cdef GEx x
        sig_on()
        try:
            x = self._gobj.diff(ex_to_symbol(symbol._gobj), deg)
        finally:
            sig_off()
        return new_Expression_from_GEx(self._parent, x)

    def gradient(self, variables=None):
        r"""
        Compute the gradient of a symbolic function.

        This function returns a vector whose components are the derivatives
        of the original function with respect to the arguments of the
        original function. Alternatively, you can specify the variables as
        a list.

        EXAMPLES::

            sage: x,y = var('x y')
            sage: f = x^2+y^2
            sage: f.gradient()
            (2*x, 2*y)
            sage: g(x,y) = x^2+y^2
            sage: g.gradient()
            (x, y) |--> (2*x, 2*y)
            sage: n = var('n')
            sage: f(x,y) = x^n+y^n
            sage: f.gradient()
            (x, y) |--> (n*x^(n - 1), n*y^(n - 1))
            sage: f.gradient([y,x])
            (x, y) |--> (n*y^(n - 1), n*x^(n - 1))
        """
        from sage.modules.free_module_element import vector
        if variables is None:
            variables = self.arguments()
        return vector([self.derivative(x) for x in variables])

    def hessian(self):
        r"""
        Compute the hessian of a function. This returns a matrix components
        are the 2nd partial derivatives of the original function.

        EXAMPLES::

            sage: x,y = var('x y')
            sage: f = x^2+y^2
            sage: f.hessian()
            [2 0]
            [0 2]
            sage: g(x,y) = x^2+y^2
            sage: g.hessian()
            [(x, y) |--> 2 (x, y) |--> 0]
            [(x, y) |--> 0 (x, y) |--> 2]
        """
        from sage.matrix.constructor import matrix
        return matrix([[g.derivative(x) for x in self.arguments()]
                       for g in self.gradient()])


    def series(self, symbol, order=None):
        r"""
        Return the power series expansion of self in terms of the
        given variable to the given order.

        INPUT:

        - ``symbol`` - a symbolic variable or symbolic equality
          such as ``x == 5``; if an equality is given, the
          expansion is around the value on the right hand side
          of the equality
        - ``order`` - an integer; if nothing given, it is set
          to the global default (``20``), which can be changed
          using :func:`set_series_precision`

        OUTPUT:

        A power series.

        To truncate the power series and obtain a normal expression, use the
        :meth:`truncate` command.

        EXAMPLES:

        We expand a polynomial in `x` about 0, about `1`, and also truncate
        it back to a polynomial::

            sage: var('x,y')
            (x, y)
            sage: f = (x^3 - sin(y)*x^2 - 5*x + 3); f
            x^3 - x^2*sin(y) - 5*x + 3
            sage: g = f.series(x, 4); g
            3 + (-5)*x + (-sin(y))*x^2 + 1*x^3
            sage: g.truncate()
            x^3 - x^2*sin(y) - 5*x + 3
            sage: g = f.series(x==1, 4); g
            (-sin(y) - 1) + (-2*sin(y) - 2)*(x - 1) + (-sin(y) + 3)*(x - 1)^2 + 1*(x - 1)^3
            sage: h = g.truncate(); h
            (x - 1)^3 - (x - 1)^2*(sin(y) - 3) - 2*(x - 1)*(sin(y) + 1) - sin(y) - 1
            sage: h.expand()
            x^3 - x^2*sin(y) - 5*x + 3

        We computer another series expansion of an analytic function::

            sage: f = sin(x)/x^2
            sage: f.series(x,7)
            1*x^(-1) + (-1/6)*x + 1/120*x^3 + (-1/5040)*x^5 + Order(x^7)
            sage: f.series(x)
            1*x^(-1) + (-1/6)*x + ... + Order(x^20)
            sage: f.series(x==1,3)
            (sin(1)) + (cos(1) - 2*sin(1))*(x - 1) + (-2*cos(1) + 5/2*sin(1))*(x - 1)^2 + Order((x - 1)^3)
            sage: f.series(x==1,3).truncate().expand()
            -2*x^2*cos(1) + 5/2*x^2*sin(1) + 5*x*cos(1) - 7*x*sin(1) - 3*cos(1) + 11/2*sin(1)

        Expressions formed by combining series can be expanded
        by applying series again::

            sage: (1/(1-x)).series(x, 3)+(1/(1+x)).series(x,3)
            (1 + (-1)*x + 1*x^2 + Order(x^3)) + (1 + 1*x + 1*x^2 + Order(x^3))
            sage: _.series(x,3)
            2 + 2*x^2 + Order(x^3)
            sage: (1/(1-x)).series(x, 3)*(1/(1+x)).series(x,3)
            (1 + (-1)*x + 1*x^2 + Order(x^3))*(1 + 1*x + 1*x^2 + Order(x^3))
            sage: _.series(x,3)
            1 + 1*x^2 + Order(x^3)

        Following the GiNaC tutorial, we use John Machin's amazing
        formula `\pi = 16 \tan^{-1}(1/5) - 4 \tan^{-1}(1/239)` to compute
        digits of `\pi`. We expand the arc tangent around 0 and insert
        the fractions 1/5 and 1/239.

        ::

            sage: x = var('x')
            sage: f = atan(x).series(x, 10); f
            1*x + (-1/3)*x^3 + 1/5*x^5 + (-1/7)*x^7 + 1/9*x^9 + Order(x^10)
            sage: float(16*f.subs(x==1/5) - 4*f.subs(x==1/239))
            3.1415926824043994

        TESTS:

        Check if :trac:`8943` is fixed::

            sage: ((1+arctan(x))**(1/x)).series(x==0, 3)
            (e) + (-1/2*e)*x + (1/8*e)*x^2 + Order(x^3)

        Order may be negative::

            sage: f = sin(x)^(-2); f.series(x, -1)
            1*x^(-2) + Order(1/x)

        Check if changing global series precision does it right::

            sage: set_series_precision(3)
            sage: (1/(1-2*x)).series(x)
            1 + 2*x + 4*x^2 + Order(x^3)
            sage: set_series_precision(20)
        """
        cdef Expression symbol0 = self.coerce_in(symbol)
        cdef GEx x
        cdef int prec
        if order is None:
            from sage.misc.defaults import series_precision
            prec = series_precision()
        else:
            prec = order
        sig_on()
        try:
            x = self._gobj.expand(0).series(symbol0._gobj, prec, 0)
        finally:
            sig_off()
        return new_Expression_from_GEx(self._parent, x)

    def residue(self, symbol):
        """
        Calculate the residue of ``self`` with respect to ``symbol``.

        INPUT:

        - ``symbol`` - a symbolic variable or symbolic equality such
          as ``x == 5``. If an equality is given, the expansion is
          around the value on the right hand side of the equality,
          otherwise at ``0``.

        OUTPUT:

        The residue of ``self``.

        Say, ``symbol`` is ``x == a``, then this function calculates
        the residue of ``self`` at `x=a`, i.e., the coefficient of
        `1/(x-a)` of the series expansion of ``self`` around `a`.

        EXAMPLES::

            sage: (1/x).residue(x == 0)
            1
            sage: (1/x).residue(x == oo)
            -1
            sage: (1/x^2).residue(x == 0)
            0
            sage: (1/sin(x)).residue(x == 0)
            1
            sage: var('q, n, z')
            (q, n, z)
            sage: (-z^(-n-1)/(1-z/q)^2).residue(z == q).simplify_full()
            (n + 1)/q^n
            sage: var('s')
            s
            sage: zeta(s).residue(s == 1)
            1

        TESTS::

            sage: (exp(x)/sin(x)^4).residue(x == 0)
            5/6

        Check that :trac:`18372` is resolved::

            sage: (1/(x^2 - x - 1)).residue(x == 1/2*sqrt(5) + 1/2)
            1/5*sqrt(5)
        """
        if symbol.is_relational():
            x = symbol.lhs()
            a = symbol.rhs()
        else:
            x = symbol
            a = 0
        if a == infinity:
            return (-self.subs({x: 1/x}) / x**2).residue(x == 0)
        return self.subs({x: x+a}).series(x == 0, 0).coefficient(x, -1)

    def taylor(self, *args):
        r"""
        Expand this symbolic expression in a truncated Taylor or
        Laurent series in the variable `v` around the point `a`,
        containing terms through `(x - a)^n`. Functions in more
        variables is also supported.

        INPUT:

        -  ``*args`` - the following notation is supported

           - ``x, a, n`` - variable, point, degree

           - ``(x, a), (y, b), n`` - variables with points, degree of polynomial

        EXAMPLES::

            sage: var('a, x, z')
            (a, x, z)
            sage: taylor(a*log(z), z, 2, 3)
            1/24*a*(z - 2)^3 - 1/8*a*(z - 2)^2 + 1/2*a*(z - 2) + a*log(2)

        ::

            sage: taylor(sqrt (sin(x) + a*x + 1), x, 0, 3)
            1/48*(3*a^3 + 9*a^2 + 9*a - 1)*x^3 - 1/8*(a^2 + 2*a + 1)*x^2 + 1/2*(a + 1)*x + 1

        ::

            sage: taylor (sqrt (x + 1), x, 0, 5)
            7/256*x^5 - 5/128*x^4 + 1/16*x^3 - 1/8*x^2 + 1/2*x + 1

        ::

            sage: taylor (1/log (x + 1), x, 0, 3)
            -19/720*x^3 + 1/24*x^2 - 1/12*x + 1/x + 1/2

        ::

            sage: taylor (cos(x) - sec(x), x, 0, 5)
            -1/6*x^4 - x^2

        ::

            sage: taylor ((cos(x) - sec(x))^3, x, 0, 9)
            -1/2*x^8 - x^6

        ::

            sage: taylor (1/(cos(x) - sec(x))^3, x, 0, 5)
            -15377/7983360*x^4 - 6767/604800*x^2 + 11/120/x^2 + 1/2/x^4 - 1/x^6 - 347/15120

        TESTS:

        Check that ticket :trac:`7472` is fixed (Taylor polynomial in
        more variables)::

            sage: x,y=var('x y'); taylor(x*y^3,(x,1),(y,1),4)
            (x - 1)*(y - 1)^3 + 3*(x - 1)*(y - 1)^2 + (y - 1)^3 + 3*(x - 1)*(y - 1) + 3*(y - 1)^2 + x + 3*y - 3
            sage: expand(_)
            x*y^3

        """
        from sage.all import SR, Integer
        A=args
        try:
            if isinstance(A[0],tuple):
                B=[]
                B.append([SR(A[i][0]) for i in range(len(A)-1)])
                B.append([A[i][1] for i in range(len(A)-1)])
            else:
                B=[A[0],SR(A[1])]
            B.append(Integer(A[len(A)-1]))
        except Exception:
            raise NotImplementedError("Wrong arguments passed to taylor. See taylor? for more details.")
        l = self._maxima_().taylor(B)
        return self.parent()(l)



    def truncate(self):
        """
        Given a power series or expression, return the corresponding
        expression without the big oh.

        INPUT:

        - ``self`` -- a series as output by the :meth:`series` command.

        OUTPUT:

        A symbolic expression.

        EXAMPLES::

            sage: f = sin(x)/x^2
            sage: f.truncate()
            sin(x)/x^2
            sage: f.series(x,7)
            1*x^(-1) + (-1/6)*x + 1/120*x^3 + (-1/5040)*x^5 + Order(x^7)
            sage: f.series(x,7).truncate()
            -1/5040*x^5 + 1/120*x^3 - 1/6*x + 1/x
            sage: f.series(x==1,3).truncate().expand()
            -2*x^2*cos(1) + 5/2*x^2*sin(1) + 5*x*cos(1) - 7*x*sin(1) - 3*cos(1) + 11/2*sin(1)
        """
        if not is_a_series(self._gobj):
            return self
        return new_Expression_from_GEx(self._parent, series_to_poly(self._gobj))

    def expand(Expression self, side=None):
        """
        Expand this symbolic expression. Products of sums and exponentiated
        sums are multiplied out, numerators of rational expressions which
        are sums are split into their respective terms, and multiplications
        are distributed over addition at all levels.

        EXAMPLES:

        We expand the expression `(x-y)^5` using both
        method and functional notation.

        ::

            sage: x,y = var('x,y')
            sage: a = (x-y)^5
            sage: a.expand()
            x^5 - 5*x^4*y + 10*x^3*y^2 - 10*x^2*y^3 + 5*x*y^4 - y^5
            sage: expand(a)
            x^5 - 5*x^4*y + 10*x^3*y^2 - 10*x^2*y^3 + 5*x*y^4 - y^5

        We expand some other expressions::

            sage: expand((x-1)^3/(y-1))
            x^3/(y - 1) - 3*x^2/(y - 1) + 3*x/(y - 1) - 1/(y - 1)
            sage: expand((x+sin((x+y)^2))^2)
            x^2 + 2*x*sin((x + y)^2) + sin((x + y)^2)^2

        We can expand individual sides of a relation::

            sage: a = (16*x-13)^2 == (3*x+5)^2/2
            sage: a.expand()
            256*x^2 - 416*x + 169 == 9/2*x^2 + 15*x + 25/2
            sage: a.expand('left')
            256*x^2 - 416*x + 169 == 1/2*(3*x + 5)^2
            sage: a.expand('right')
            (16*x - 13)^2 == 9/2*x^2 + 15*x + 25/2

        TESTS::

            sage: var('x,y')
            (x, y)
            sage: ((x + (2/3)*y)^3).expand()
            x^3 + 2*x^2*y + 4/3*x*y^2 + 8/27*y^3
            sage: expand( (x*sin(x) - cos(y)/x)^2 )
            x^2*sin(x)^2 - 2*cos(y)*sin(x) + cos(y)^2/x^2
            sage: f = (x-y)*(x+y); f
            (x + y)*(x - y)
            sage: f.expand()
            x^2 - y^2

            sage: a,b,c = var('a,b,c')
            sage: x,y = var('x,y', domain='real')
            sage: p,q = var('p,q', domain='positive')
            sage: (c/2*(5*(3*a*b*x*y*p*q)^2)^(7/2*c)).expand()
            1/2*45^(7/2*c)*(a^2*b^2*x^2*y^2)^(7/2*c)*c*p^(7*c)*q^(7*c)
            sage: ((-(-a*x*p)^3*(b*y*p)^3)^(c/2)).expand()
            (a^3*b^3*x^3*y^3)^(1/2*c)*p^(3*c)
            sage: x,y,p,q = var('x,y,p,q', domain='complex')
        """
        if side is not None:
            if not is_a_relational(self._gobj):
                raise ValueError("expansion on sides only makes sense for relations")
            if side == 'left':
                return self.operator()(self.lhs().expand(), self.rhs())
            elif side == 'right':
                return self.operator()(self.lhs(), self.rhs().expand())
            else:
                raise ValueError("side must be 'left', 'right', or None")

        cdef GEx x
        sig_on()
        try:
            x = self._gobj.expand(0)
        finally:
            sig_off()
        return new_Expression_from_GEx(self._parent, x)

    expand_rational = rational_expand = expand

    def expand_trig(self, full=False, half_angles=False, plus=True, times=True):
        """
        Expand trigonometric and hyperbolic functions of sums of angles
        and of multiple angles occurring in self. For best results, self
        should already be expanded.

        INPUT:

        -  ``full`` - (default: False) To enhance user control
           of simplification, this function expands only one level at a time
           by default, expanding sums of angles or multiple angles. To obtain
           full expansion into sines and cosines immediately, set the optional
           parameter full to True.

        -  ``half_angles`` - (default: False) If True, causes
           half-angles to be simplified away.

        -  ``plus`` - (default: True) Controls the sum rule;
           expansion of sums (e.g. 'sin(x + y)') will take place only if plus
           is True.

        -  ``times`` - (default: True) Controls the product
           rule, expansion of products (e.g. sin(2\*x)) will take place only
           if times is True.


        OUTPUT:

        A symbolic expression.

        EXAMPLES::

            sage: sin(5*x).expand_trig()
            5*cos(x)^4*sin(x) - 10*cos(x)^2*sin(x)^3 + sin(x)^5
            sage: cos(2*x + var('y')).expand_trig()
            cos(2*x)*cos(y) - sin(2*x)*sin(y)

        We illustrate various options to this function::

            sage: f = sin(sin(3*cos(2*x))*x)
            sage: f.expand_trig()
            sin((3*cos(cos(2*x))^2*sin(cos(2*x)) - sin(cos(2*x))^3)*x)
            sage: f.expand_trig(full=True)
            sin((3*(cos(cos(x)^2)*cos(sin(x)^2) + sin(cos(x)^2)*sin(sin(x)^2))^2*(cos(sin(x)^2)*sin(cos(x)^2) - cos(cos(x)^2)*sin(sin(x)^2)) - (cos(sin(x)^2)*sin(cos(x)^2) - cos(cos(x)^2)*sin(sin(x)^2))^3)*x)
            sage: sin(2*x).expand_trig(times=False)
            sin(2*x)
            sage: sin(2*x).expand_trig(times=True)
            2*cos(x)*sin(x)
            sage: sin(2 + x).expand_trig(plus=False)
            sin(x + 2)
            sage: sin(2 + x).expand_trig(plus=True)
            cos(x)*sin(2) + cos(2)*sin(x)
            sage: sin(x/2).expand_trig(half_angles=False)
            sin(1/2*x)
            sage: sin(x/2).expand_trig(half_angles=True)
            (-1)^floor(1/2*x/pi)*sqrt(-1/2*cos(x) + 1/2)

        ALIASES:

        :meth:`trig_expand` and :meth:`expand_trig` are the same
        """
        from sage.calculus.calculus import maxima_options
        M = self._maxima_()
        P = M.parent()
        opt = maxima_options(trigexpand=full, halfangles=half_angles,
                             trigexpandplus=plus, trigexpandtimes=times)
        cmd = 'trigexpand(%s), %s'%(M.name(), opt)
        ans = P(cmd)
        return self.parent()(ans)

    trig_expand = expand_trig

    def reduce_trig(self, var=None):
        r"""
        Combine products and powers of trigonometric and hyperbolic
        sin's and cos's of x into those of multiples of x. It also
        tries to eliminate these functions when they occur in
        denominators.

        INPUT:

        - ``self`` - a symbolic expression

        - ``var`` - (default: None) the variable which is used for
          these transformations. If not specified, all variables are
          used.

        OUTPUT:

        A symbolic expression.

        EXAMPLES::

            sage: y=var('y')
            sage: f=sin(x)*cos(x)^3+sin(y)^2
            sage: f.reduce_trig()
            -1/2*cos(2*y) + 1/8*sin(4*x) + 1/4*sin(2*x) + 1/2

        To reduce only the expressions involving x we use optional parameter::

            sage: f.reduce_trig(x)
            sin(y)^2 + 1/8*sin(4*x) + 1/4*sin(2*x)

        ALIASES: :meth:`trig_reduce` and :meth:`reduce_trig` are the same
        """
        M = self._maxima_()
        P = M.parent()
        if var is None:
            cmd = 'trigreduce(%s)'%(M.name())
        else:
            cmd = 'trigreduce(%s,%s)'%(M.name(),'_SAGE_VAR_'+str(var))
        ans = P(cmd)
        return self.parent()(ans)

    trig_reduce = reduce_trig

    ############################################################################
    # Pattern Matching
    ############################################################################
    def match(self, pattern):
        """
        Check if self matches the given pattern.

        INPUT:

        -  ``pattern`` -- a symbolic expression, possibly containing wildcards
           to match for

        OUTPUT:

        One of

        ``None`` if there is no match, or a dictionary mapping the
        wildcards to the matching values if a match was found. Note
        that the dictionary is empty if there were no wildcards in the
        given pattern.

        See also http://www.ginac.de/tutorial/Pattern-matching-and-advanced-substitutions.html

        EXAMPLES::

            sage: var('x,y,z,a,b,c,d,f,g')
            (x, y, z, a, b, c, d, f, g)
            sage: w0 = SR.wild(0); w1 = SR.wild(1); w2 = SR.wild(2)
            sage: ((x+y)^a).match((x+y)^a)  # no wildcards, so empty dict
            {}
            sage: print ((x+y)^a).match((x+y)^b)
            None
            sage: t = ((x+y)^a).match(w0^w1)
            sage: t[w0], t[w1]
            (x + y, a)
            sage: print ((x+y)^a).match(w0^w0)
            None
            sage: ((x+y)^(x+y)).match(w0^w0)
            {$0: x + y}
            sage: t = ((a+b)*(a+c)).match((a+w0)*(a+w1))
            sage: t[w0], t[w1]
            (c, b)
            sage: ((a+b)*(a+c)).match((w0+b)*(w0+c))
            {$0: a}
            sage: t = ((a+b)*(a+c)).match((w0+w1)*(w0+w2))
            sage: t[w0], t[w1], t[w2]
            (a, c, b)
            sage: print ((a+b)*(a+c)).match((w0+w1)*(w1+w2))
            None
            sage: t = (a*(x+y)+a*z+b).match(a*w0+w1)
            sage: t[w0], t[w1]
            (x + y, a*z + b)
            sage: print (a+b+c+d+f+g).match(c)
            None
            sage: (a+b+c+d+f+g).has(c)
            True
            sage: (a+b+c+d+f+g).match(c+w0)
            {$0: a + b + d + f + g}
            sage: (a+b+c+d+f+g).match(c+g+w0)
            {$0: a + b + d + f}
            sage: (a+b).match(a+b+w0)
            {$0: 0}
            sage: print (a*b^2).match(a^w0*b^w1)
            None
            sage: (a*b^2).match(a*b^w1)
            {$1: 2}
            sage: (x*x.arctan2(x^2)).match(w0*w0.arctan2(w0^2))
            {$0: x}

        Beware that behind-the-scenes simplification can lead to
        surprising results in matching::

            sage: print (x+x).match(w0+w1)
            None
            sage: t = x+x; t
            2*x
            sage: t.operator()
            <function mul_vararg ...>

        Since asking to match w0+w1 looks for an addition operator,
        there is no match.
        """
        cdef Expression p = self.coerce_in(pattern)
        cdef GExList mlst
        cdef bint res = self._gobj.match(p._gobj, mlst)
        if not res:
            return None

        cdef dict rdict = {}
        cdef GExListIter itr = mlst.begin()
        cdef GExListIter lstend = mlst.end()
        while itr.is_not_equal(lstend):
            key = new_Expression_from_GEx(self._parent, itr.obj().lhs())
            val = new_Expression_from_GEx(self._parent, itr.obj().rhs())
            rdict[key] = val
            itr.inc()
        return rdict


    def find(self, pattern):
        """
        Find all occurrences of the given pattern in this expression.

        Note that once a subexpression matches the pattern, the search does
        not extend to subexpressions of it.

        EXAMPLES::

            sage: var('x,y,z,a,b')
            (x, y, z, a, b)
            sage: w0 = SR.wild(0); w1 = SR.wild(1)

            sage: (sin(x)*sin(y)).find(sin(w0))
            [sin(y), sin(x)]

            sage: ((sin(x)+sin(y))*(a+b)).expand().find(sin(w0))
            [sin(y), sin(x)]

            sage: (1+x+x^2+x^3).find(x)
            [x]
            sage: (1+x+x^2+x^3).find(x^w0)
            [x^2, x^3]

            sage: (1+x+x^2+x^3).find(y)
            []

            # subexpressions of a match are not listed
            sage: ((x^y)^z).find(w0^w1)
            [(x^y)^z]
        """
        cdef Expression p = self.coerce_in(pattern)
        cdef GExList found
        self._gobj.find(p._gobj, found)
        res = []
        cdef GExListIter itr = found.begin()
        while itr.is_not_equal(found.end()):
            res.append(new_Expression_from_GEx(self._parent, itr.obj()))
            itr.inc()
        res.sort(cmp)
        return res

    def has(self, pattern):
        """
        EXAMPLES::

            sage: var('x,y,a'); w0 = SR.wild(); w1 = SR.wild()
            (x, y, a)
            sage: (x*sin(x + y + 2*a)).has(y)
            True

        Here "x+y" is not a subexpression of "x+y+2*a" (which has the
        subexpressions "x", "y" and "2*a")::

            sage: (x*sin(x + y + 2*a)).has(x+y)
            False
            sage: (x*sin(x + y + 2*a)).has(x + y + w0)
            True

        The following fails because "2*(x+y)" automatically gets converted to
        "2*x+2*y" of which "x+y" is not a subexpression::

            sage: (x*sin(2*(x+y) + 2*a)).has(x+y)
            False

        Although x^1==x and x^0==1, neither "x" nor "1" are actually of the
        form "x^something"::

            sage: (x+1).has(x^w0)
            False

        Here is another possible pitfall, where the first expression
        matches because the term "-x" has the form "(-1)*x" in GiNaC. To check
        whether a polynomial contains a linear term you should use the
        coeff() function instead.

        ::

            sage: (4*x^2 - x + 3).has(w0*x)
            True
            sage: (4*x^2 + x + 3).has(w0*x)
            False
            sage: (4*x^2 + x + 3).has(x)
            True
            sage: (4*x^2 - x + 3).coefficient(x,1)
            -1
            sage: (4*x^2 + x + 3).coefficient(x,1)
            1
        """
        cdef Expression p = self.coerce_in(pattern)
        return self._gobj.has(p._gobj)

    def substitute(self, *args, **kwds):
        """
        Substitute the given subexpressions in this expression.

        EXAMPLES::

            sage: var('x,y,z,a,b,c,d,f,g')
            (x, y, z, a, b, c, d, f, g)
            sage: w0 = SR.wild(0); w1 = SR.wild(1)
            sage: t = a^2 + b^2 + (x+y)^3

        Substitute with keyword arguments (works only with symbols)::

            sage: t.subs(a=c)
            (x + y)^3 + b^2 + c^2
            sage: t.subs(b=19, x=z)
            (y + z)^3 + a^2 + 361

        Substitute with a dictionary argument::

            sage: t.subs({a^2: c})
            (x + y)^3 + b^2 + c

            sage: t.subs({w0^2: w0^3})
            a^3 + b^3 + (x + y)^3

        Substitute with one or more relational expressions::

            sage: t.subs(w0^2 == w0^3)
            a^3 + b^3 + (x + y)^3

            sage: t.subs(w0 == w0^2)
            (x^2 + y^2)^18 + a^16 + b^16

            sage: t.subs(a == b, b == c)
            (x + y)^3 + b^2 + c^2

        Any number of arguments is accepted::

            sage: t.subs(a=b, b=c)
            (x + y)^3 + b^2 + c^2

            sage: t.subs({a:b}, b=c)
            (x + y)^3 + b^2 + c^2

            sage: t.subs([x == 3, y == 2], a == 2, {b:3})
            138

        It can even accept lists of lists::

            sage: eqn1 = (a*x + b*y == 0)
            sage: eqn2 = (1 + y == 0)
            sage: soln = solve([eqn1, eqn2], [x, y])
            sage: soln
            [[x == b/a, y == -1]]
            sage: f = x + y
            sage: f.subs(soln)
            b/a - 1

        Duplicate assignments will throw an error::

            sage: t.subs({a:b}, a=c)
            Traceback (most recent call last):
            ...
            ValueError: duplicate substitution for a, got values b and c

            sage: t.subs([x == 1], a = 1, b = 2, x = 2)
            Traceback (most recent call last):
            ...
            ValueError: duplicate substitution for x, got values 1 and 2

        All substitutions are performed at the same time::

             sage: t.subs({a:b, b:c})
             (x + y)^3 + b^2 + c^2

        Substitutions are done term by term, in other words Sage is not
        able to identify partial sums in a substitution (see :trac:`18396`)::

            sage: f = x + x^2 + x^4
            sage: f.subs(x = y)
            y^4 + y^2 + y
            sage: f.subs(x^2 == y)             # one term is fine
            x^4 + x + y
            sage: f.subs(x + x^2 == y)         # partial sum does not work
            x^4 + x^2 + x
            sage: f.subs(x + x^2 + x^4 == y)   # whole sum is fine
            y

        Note that it is the very same behavior as in Maxima::

            sage: E = 'x^4 + x^2 + x'
            sage: subs = [('x','y'), ('x^2','y'), ('x^2+x','y'), ('x^4+x^2+x','y')]

            sage: cmd = '{}, {}={}'
            sage: for s1,s2 in subs:
            ....:     maxima.eval(cmd.format(E, s1, s2))
            'y^4+y^2+y'
            'y+x^4+x'
            'x^4+x^2+x'
            'y'

        Or as in Maple::

            sage: cmd = 'subs({}={}, {})'              # optional - maple
            sage: for s1,s2 in subs:                   # optional - maple
            ....:     maple.eval(cmd.format(s1,s2, E)) # optional - maple
            'y^4+y^2+y'
            'x^4+x+y'
            'x^4+x^2+x'
            'y'

        But Mathematica does something different on the third example::

            sage: cmd = '{} /. {} -> {}'                    # optional - mathematica
            sage: for s1,s2 in subs:                        # optional - mathematica
            ....:     mathematica.eval(cmd.format(E,s1,s2)) # optional - mathematica
            'y^4+y^2+y'
            'x^4+y+x'
            'x^4+y'
            'y'

        TESTS:

        No arguments return the same expression::

            sage: t = a^2 + b^2 + (x+y)^3
            sage: t.subs()
            (x + y)^3 + a^2 + b^2

        Similarly for a empty dictionary, empty tuples and empty lists::

            sage: t.subs({}, (), [], ())
            (x + y)^3 + a^2 + b^2

        Invalid argument returns error::

            sage: t.subs(5)
            Traceback (most recent call last):
            ...
            TypeError: not able to determine a substitution from 5

        Substitutions with infinity::

            sage: (x/y).subs(y=oo)
            0
            sage: (x/y).subs(x=oo)
            Traceback (most recent call last):
            ...
            RuntimeError: indeterminate expression: infinity * f(x) encountered.
            sage: (x*y).subs(x=oo)
            Traceback (most recent call last):
            ...
            RuntimeError: indeterminate expression: infinity * f(x) encountered.
            sage: (x^y).subs(x=oo)
            Traceback (most recent call last):
            ...
            ValueError: power::eval(): pow(Infinity, f(x)) is not defined.
            sage: (x^y).subs(y=oo)
            Traceback (most recent call last):
            ...
            ValueError: power::eval(): pow(f(x), infinity) is not defined.
            sage: (x+y).subs(x=oo)
            +Infinity
            sage: (x-y).subs(y=oo)
            -Infinity
            sage: gamma(x).subs(x=-1)
            Infinity
            sage: 1/gamma(x).subs(x=-1)
            0

        Verify that this operation does not modify the passed
        dictionary (:trac:`6622`)::

            sage: var('v t')
            (v, t)
            sage: f = v*t
            sage: D = {v: 2}
            sage: f(D, t=3)
            6
            sage: D
            {v: 2}

        Check if :trac:`9891` is fixed::

            sage: exp(x).subs(x=log(x))
            x

        Check if :trac:`13587` is fixed::

            sage: t = tan(x)^2 - tan(x)
            sage: t.subs(x=pi/2)
            Infinity
            sage: u = gamma(x) - gamma(x-1)
            sage: u.subs(x=-1)
            Infinity

        Check that the deprecated method ``subs_expr`` works as expected (see
        :trac:`12834`)::

            sage: var('x,y,z'); f = x^3 + y^2 + z
            (x, y, z)
            sage: f.subs_expr(x^3 == y^2, z == 1)
            doctest:...: DeprecationWarning: subs_expr is deprecated. Please use
            substitute instead.
            See http://trac.sagemath.org/12834 for details.
            2*y^2 + 1
            sage: f.subs_expr({x^3:y^2, z:1})
            2*y^2 + 1
            sage: f = x^2 + x^4
            sage: f.subs_expr(x^2 == x)
            x^4 + x
            sage: f = cos(x^2) + sin(x^2)
            sage: f.subs_expr(x^2 == x)
            cos(x) + sin(x)
            sage: f(x,y,t) = cos(x) + sin(y) + x^2 + y^2 + t
            sage: f.subs_expr(y^2 == t)
            (x, y, t) |--> x^2 + 2*t + cos(x) + sin(y)
            sage: f.subs_expr(x^2 + y^2 == t)
            (x, y, t) |--> x^2 + y^2 + t + cos(x) + sin(y)
        """
        cdef dict sdict = {}

        if args and args[0] is None:
            # this is needed because sometimes this function get called as
            # expr.substitute(None, **kwds). This is because its signature used
            # to be (in_dict=None, **kwds) instead of (*args, **kwds)
            # (see ticket #12834)
            args = args[1:]

        for a in args:
            _dict_update_check_duplicate(sdict, _subs_make_dict(a))

        if kwds:
            # Ensure that the keys are symbolic variables.
            varkwds = {self._parent.var(k): v for k,v in kwds.iteritems()}
            # Check for duplicate
            _dict_update_check_duplicate(sdict, varkwds)

        cdef GExMap smap
        for k, v in sdict.iteritems():
            smap.insert(make_pair((<Expression>self.coerce_in(k))._gobj,
                                  (<Expression>self.coerce_in(v))._gobj))

        return new_Expression_from_GEx(self._parent,
                                       self._gobj.subs_map(smap, 0))

    subs = substitute

    cpdef Expression _subs_expr(self, expr):
        """
        EXAMPLES::

            sage: var('x,y,z,a,b,c,d,f')
            (x, y, z, a, b, c, d, f)
            sage: w0 = SR.wild(0); w1 = SR.wild(1)
            sage: (a^2 + b^2 + (x+y)^2)._subs_expr(w0^2 == w0^3)
            a^3 + b^3 + (x + y)^3
            sage: (a^4 + b^4 + (x+y)^4)._subs_expr(w0^2 == w0^3)
            a^4 + b^4 + (x + y)^4
            sage: (a^2 + b^4 + (x+y)^4)._subs_expr(w0^2 == w0^3)
            b^4 + (x + y)^4 + a^3
            sage: ((a+b+c)^2)._subs_expr(a+b == x)
            (a + b + c)^2
            sage: ((a+b+c)^2)._subs_expr(a+b+w0 == x+w0)
            (c + x)^2
            sage: (a+2*b)._subs_expr(a+b == x)
            a + 2*b
            sage: (a+2*b)._subs_expr(a+b+w0 == x+w0)
            a + 2*b
            sage: (a+2*b)._subs_expr(a+w0*b == x)
            x
            sage: (a+2*b)._subs_expr(a+b+w0*b == x+w0*b)
            a + 2*b
            sage: (4*x^3-2*x^2+5*x-1)._subs_expr(x==a)
            4*a^3 - 2*a^2 + 5*a - 1
            sage: (4*x^3-2*x^2+5*x-1)._subs_expr(x^w0==a^w0)
            4*a^3 - 2*a^2 + 5*x - 1
            sage: (4*x^3-2*x^2+5*x-1)._subs_expr(x^w0==a^(2*w0))._subs_expr(x==a)
            4*a^6 - 2*a^4 + 5*a - 1
            sage: sin(1+sin(x))._subs_expr(sin(w0)==cos(w0))
            cos(cos(x) + 1)
            sage: (sin(x)^2 + cos(x)^2)._subs_expr(sin(w0)^2+cos(w0)^2==1)
            1
            sage: (1 + sin(x)^2 + cos(x)^2)._subs_expr(sin(w0)^2+cos(w0)^2==1)
            cos(x)^2 + sin(x)^2 + 1
            sage: (17*x + sin(x)^2 + cos(x)^2)._subs_expr(w1 + sin(w0)^2+cos(w0)^2 == w1 + 1)
            17*x + 1
            sage: ((x-1)*(sin(x)^2 + cos(x)^2)^2)._subs_expr(sin(w0)^2+cos(w0)^2 == 1)
            x - 1
            """
        cdef Expression p = self.coerce_in(expr)
        return new_Expression_from_GEx(self._parent, self._gobj.subs(p._gobj))


    substitute_expression = deprecated_function_alias(12834, substitute)
    subs_expr = deprecated_function_alias(12834, subs)

    def substitute_function(self, original, new):
        """
        Return this symbolic expressions all occurrences of the
        function *original* replaced with the function *new*.

        EXAMPLES::

            sage: x,y = var('x,y')
            sage: foo = function('foo'); bar = function('bar')
            sage: f = foo(x) + 1/foo(pi*y)
            sage: f.substitute_function(foo, bar)
            1/bar(pi*y) + bar(x)

        TESTS:

        Make sure :trac:`17849` is fixed::

            sage: ex = sin(x) + atan2(0,0,hold=True)
            sage: ex.substitute_function(sin,cos)
            arctan2(0, 0) + cos(x)
            sage: ex = sin(x) + hypergeometric([1, 1], [2], -1)
            sage: ex.substitute_function(sin,cos)
            cos(x) + hypergeometric((1, 1), (2,), -1)
        """
        from sage.symbolic.expression_conversions import SubstituteFunction
        return SubstituteFunction(self, original, new)()

    def __call__(self, *args, **kwds):
        """
        Call the :meth:`subs` on this expression.

        EXAMPLES::

            sage: var('x,y,z')
            (x, y, z)
            sage: (x+y)(x=z^2, y=x^y)
            z^2 + x^y
        """
        return self._parent._call_element_(self, *args, **kwds)

    def variables(self):
        """
        Return sorted tuple of variables that occur in this expression.

        EXAMPLES::

            sage: (x,y,z) = var('x,y,z')
            sage: (x+y).variables()
            (x, y)
            sage: (2*x).variables()
            (x,)
            sage: (x^y).variables()
            (x, y)
            sage: sin(x+y^z).variables()
            (x, y, z)

        """
        from sage.symbolic.ring import SR
        cdef GExSet sym_set
        g_list_symbols(self._gobj, sym_set)
        res = []
        cdef GExSetIter itr = sym_set.begin()
        while itr.is_not_equal(sym_set.end()):
            res.append(new_Expression_from_GEx(SR, itr.obj()))
            itr.inc()
        res.sort(cmp=lambda x,y: -cmp(x,y))
        return tuple(res)

    def arguments(self):
        """
        EXAMPLES::

            sage: x,y = var('x,y')
            sage: f = x + y
            sage: f.arguments()
            (x, y)

            sage: g = f.function(x)
            sage: g.arguments()
            (x,)

        """
        try:
            return self._parent.arguments()
        except AttributeError:
            return self.variables()

    args = arguments

    def number_of_arguments(self):
        """
        EXAMPLES::

            sage: x,y = var('x,y')
            sage: f = x + y
            sage: f.number_of_arguments()
            2

            sage: g = f.function(x)
            sage: g.number_of_arguments()
            1

        ::

            sage: x,y,z = var('x,y,z')
            sage: (x+y).number_of_arguments()
            2
            sage: (x+1).number_of_arguments()
            1
            sage: (sin(x)+1).number_of_arguments()
            1
            sage: (sin(z)+x+y).number_of_arguments()
            3
            sage: (sin(x+y)).number_of_arguments()
            2

        ::

            sage: ( 2^(8/9) - 2^(1/9) )(x-1)
            Traceback (most recent call last):
            ...
            ValueError: the number of arguments must be less than or equal to 0
        """
        return len(self.arguments())

    def number_of_operands(self):
        """
        Return the number of arguments of this expression.

        EXAMPLES::

            sage: var('a,b,c,x,y')
            (a, b, c, x, y)
            sage: a.number_of_operands()
            0
            sage: (a^2 + b^2 + (x+y)^2).number_of_operands()
            3
            sage: (a^2).number_of_operands()
            2
            sage: (a*b^2*c).number_of_operands()
            3
        """
        return self._gobj.nops()

    nops = number_of_operands

    def __len__(self):
        """
        Return the number of arguments of this expression.

        EXAMPLES::

            sage: var('a,b,c,x,y')
            (a, b, c, x, y)
            sage: len(a)
            0
            sage: len((a^2 + b^2 + (x+y)^2))
            3
            sage: len((a^2))
            2
            sage: len(a*b^2*c)
            3
        """
        return self.number_of_operands()

    def _unpack_operands(self):
        """
        Unpack the operands of this expression converting each to a Python
        object if possible.

        This corresponds to the conversion performed when arguments of a
        function are unpacked as they are being passed to custom methods of
        a symbolic function.

        EXAMPLES::

            sage: t = SR._force_pyobject((1, 2, x, x+1, x+2))
            sage: t._unpack_operands()
            (1, 2, x, x + 1, x + 2)
            sage: type(t._unpack_operands())
            <type 'tuple'>
            sage: map(type, t._unpack_operands())
            [<type 'sage.rings.integer.Integer'>, <type 'sage.rings.integer.Integer'>, <type 'sage.symbolic.expression.Expression'>, <type 'sage.symbolic.expression.Expression'>, <type 'sage.symbolic.expression.Expression'>]
            sage: u = SR._force_pyobject((t, x^2))
            sage: u._unpack_operands()
            ((1, 2, x, x + 1, x + 2), x^2)
            sage: type(u._unpack_operands()[0])
            <type 'tuple'>
        """
        from sage.symbolic.pynac import unpack_operands
        return unpack_operands(self)

    def operands(self):
        """
        Return a list containing the operands of this expression.

        EXAMPLES::

            sage: var('a,b,c,x,y')
            (a, b, c, x, y)
            sage: (a^2 + b^2 + (x+y)^2).operands()
            [a^2, b^2, (x + y)^2]
            sage: (a^2).operands()
            [a, 2]
            sage: (a*b^2*c).operands()
            [a, b^2, c]
        """
        from sage.symbolic.ring import SR
        return [new_Expression_from_GEx(SR, self._gobj.op(i)) \
                            for i from 0 <= i < self._gobj.nops()]

    def operator(self):
        """
        Return the topmost operator in this expression.

        EXAMPLES::

            sage: x,y,z = var('x,y,z')
            sage: (x+y).operator()
            <function add_vararg ...>
            sage: (x^y).operator()
            <built-in function pow>
            sage: (x^y * z).operator()
            <function mul_vararg ...>
            sage: (x < y).operator()
            <built-in function lt>

            sage: abs(x).operator()
            abs
            sage: r = gamma(x).operator(); type(r)
            <class 'sage.functions.other.Function_gamma'>

            sage: psi = function('psi', nargs=1)
            sage: psi(x).operator()
            psi

            sage: r = psi(x).operator()
            sage: r == psi
            True

            sage: f = function('f', nargs=1, conjugate_func=lambda self, x: 2*x)
            sage: nf = f(x).operator()
            sage: nf(x).conjugate()
            2*x

            sage: f = function('f')
            sage: a = f(x).diff(x); a
            D[0](f)(x)
            sage: a.operator()
            D[0](f)

        TESTS::

            sage: (x <= y).operator()
            <built-in function le>
            sage: (x == y).operator()
            <built-in function eq>
            sage: (x != y).operator()
            <built-in function ne>
            sage: (x > y).operator()
            <built-in function gt>
            sage: (x >= y).operator()
            <built-in function ge>
            sage: SR._force_pyobject( (x, x + 1, x + 2) ).operator()
            <type 'tuple'>
        """
        cdef operators o
        cdef unsigned serial
        if is_a_add(self._gobj):
            return add_vararg
        elif is_a_mul(self._gobj) or is_a_ncmul(self._gobj):
            return mul_vararg
        elif is_a_power(self._gobj):
            return operator.pow
        elif is_a_relational(self._gobj):
            # find the operator and return it
            o = relational_operator(self._gobj)
            if o == equal:
                return operator.eq
            elif o == not_equal:
                return operator.ne
            elif o == less:
                return operator.lt
            elif o == less_or_equal:
                return operator.le
            elif o == greater:
                return operator.gt
            elif o == greater_or_equal:
                return operator.ge
            else:
                raise RuntimeError("operator type not known, please report this as a bug")
        elif is_a_function(self._gobj):
            # get function id
            serial = ex_to_function(self._gobj).get_serial()

            # if operator is a special function defined by us
            # find the python equivalent and return it
            res = get_sfunction_from_serial(serial)
            if res is None:
                raise RuntimeError("cannot find SFunction in table")

            if is_a_fderivative(self._gobj):
                from sage.symbolic.pynac import paramset_from_Expression
                parameter_set = paramset_from_Expression(self)
                res = FDerivativeOperator(res, parameter_set)

            return res
        elif is_exactly_a_exprseq(self._gobj):
            return tuple

        # self._gobj is either a symbol, constant or numeric
        return None

    def __index__(self):
        """
        EXAMPLES::

            sage: a = range(10)
            sage: a[:SR(5)]
            [0, 1, 2, 3, 4]
        """
        return int(self._integer_())

    def iterator(self):
        """
        Return an iterator over the operands of this expression.

        EXAMPLES::

            sage: x,y,z = var('x,y,z')
            sage: list((x+y+z).iterator())
            [x, y, z]
            sage: list((x*y*z).iterator())
            [x, y, z]
            sage: list((x^y*z*(x+y)).iterator())
            [x + y, x^y, z]

        Note that symbols, constants and numeric objects do not have operands,
        so the iterator function raises an error in these cases::

            sage: x.iterator()
            Traceback (most recent call last):
            ...
            ValueError: expressions containing only a numeric coefficient, constant or symbol have no operands
            sage: pi.iterator()
            Traceback (most recent call last):
            ...
            ValueError: expressions containing only a numeric coefficient, constant or symbol have no operands
            sage: SR(5).iterator()
            Traceback (most recent call last):
            ...
            ValueError: expressions containing only a numeric coefficient, constant or symbol have no operands
        """
        if is_a_symbol(self._gobj) or is_a_constant(self._gobj) or \
                is_a_numeric(self._gobj):
                    raise ValueError("expressions containing only a numeric coefficient, constant or symbol have no operands")
        return new_ExpIter_from_Expression(self)

    property op:
        def __get__(self):
            """
            Provide access to the operands of an expression through a property.


            EXAMPLES::

                sage: t = 1+x+x^2
                sage: t.op
                Operands of x^2 + x + 1
                sage: x.op
                Traceback (most recent call last):
                ...
                TypeError: expressions containing only a numeric coefficient, constant or symbol have no operands
                sage: t.op[0]
                x^2

            Indexing directly with ``t[1]`` causes problems with numpy types.

                sage: t[1]
                Traceback (most recent call last):
                ...
                TypeError: 'sage.symbolic.expression.Expression' object does not support indexing
            """
            if is_a_symbol(self._gobj) or is_a_constant(self._gobj) or \
                is_a_numeric(self._gobj):
                    raise TypeError("expressions containing only a numeric coefficient, constant or symbol have no operands")
            cdef OperandsWrapper res = OperandsWrapper.__new__(OperandsWrapper)
            res._expr = self
            return res

    def _numerical_approx(self, prec=None, digits=None, algorithm=None):
        """
        Return a numerical approximation this symbolic expression as
        either a real or complex number with at least the requested
        number of bits or digits of precision.

        EXAMPLES::

            sage: sin(x).subs(x=5).n()
            -0.958924274663138
            sage: sin(x).subs(x=5).n(100)
            -0.95892427466313846889315440616
            sage: sin(x).subs(x=5).n(digits=50)
            -0.95892427466313846889315440615599397335246154396460
            sage: zeta(x).subs(x=2).numerical_approx(digits=50)
            1.6449340668482264364724151666460251892189499012068

            sage: cos(3).numerical_approx(200)
            -0.98999249660044545727157279473126130239367909661558832881409
            sage: numerical_approx(cos(3),200)
            -0.98999249660044545727157279473126130239367909661558832881409
            sage: numerical_approx(cos(3), digits=10)
            -0.9899924966
            sage: (i + 1).numerical_approx(32)
            1.00000000 + 1.00000000*I
            sage: (pi + e + sqrt(2)).numerical_approx(100)
            7.2740880444219335226246195788

        TESTS:

        We test the evaluation of different infinities available in Pynac::

            sage: t = x - oo; t
            -Infinity
            sage: t.n()
            -infinity
            sage: t = x + oo; t
            +Infinity
            sage: t.n()
            +infinity
            sage: t = x - unsigned_infinity; t
            Infinity
            sage: t.n()
            Traceback (most recent call last):
            ...
            ValueError: can only convert signed infinity to RR

        Some expressions cannot be evaluated numerically::

            sage: n(sin(x))
            Traceback (most recent call last):
            ...
            TypeError: cannot evaluate symbolic expression numerically
            sage: a = var('a')
            sage: (x^2 + 2*x + 2).subs(x=a).n()
            Traceback (most recent call last):
            ...
            TypeError: cannot evaluate symbolic expression numerically

        Make sure we've rounded up log(10,2) enough to guarantee
        sufficient precision (:trac:`10164`)::

            sage: ks = 4*10**5, 10**6
            sage: all(len(str(e.n(digits=k)))-1 >= k for k in ks)
            True

        """
        if prec is None:
            if digits is None:
                prec = 53
            else:
                prec = int((digits+1) * LOG_TEN_TWO_PLUS_EPSILON) + 1
        from sage.rings.real_mpfr import RealField
        R = RealField(prec)
        kwds = {'parent': R, 'algorithm': algorithm}
        cdef Expression x
        try:
            x = self._convert(kwds)
        except TypeError: # numerical approximation for real number failed
            pass          # try again with complex
            kwds['parent'] = R.complex_field()
            x = self._convert(kwds)

        # we have to consider constants as well, since infinity is a constant
        # in pynac
        if is_a_numeric(x._gobj):
            res = py_object_from_numeric(x._gobj)
        elif  is_a_constant(x._gobj):
            res = x.pyobject()
        else:
            raise TypeError("cannot evaluate symbolic expression numerically")

        # Important -- the  we get might not be a valid output for numerical_approx in
        # the case when one gets infinity.
        if isinstance(res, AnInfinity):
            return res.n(prec=prec,digits=digits)
        return res

    #added this line to make doctests visible to users
    numerical_approx =_numerical_approx
    n=_numerical_approx
    N=_numerical_approx

    def round(self):
        """
        Round this expression to the nearest integer.

        EXAMPLES::

            sage: u = sqrt(43203735824841025516773866131535024)
            sage: u.round()
            207855083711803945
            sage: t = sqrt(Integer('1'*1000)).round(); print str(t)[-10:]
            3333333333
            sage: (-sqrt(110)).round()
            -10
            sage: (-sqrt(115)).round()
            -11
            sage: (sqrt(-3)).round()
            Traceback (most recent call last):
            ...
            ValueError: could not convert sqrt(-3) to a real number
        """
        try:
            return self.pyobject().round()
        except (TypeError, AttributeError):
            pass
        from sage.functions.all import floor, ceil
        try:
            rif_self = sage.rings.all.RIF(self)
        except TypeError:
            raise ValueError("could not convert %s to a real number" % self)
        half = 1 / sage.rings.integer.Integer(2)
        if rif_self < 0 or (rif_self.contains_zero() and self < 0):
            result = ceil(self - half)
        else:
            result = floor(self + half)
        if not isinstance(result, sage.rings.integer.Integer):
            raise ValueError("could not convert %s to a real number" % self)
        else:
            return result

    def function(self, *args):
        """
        Return a callable symbolic expression with the given variables.

        EXAMPLES:

        We will use several symbolic variables in the examples below::

            sage: var('x, y, z, t, a, w, n')
            (x, y, z, t, a, w, n)

        ::

            sage: u = sin(x) + x*cos(y)
            sage: g = u.function(x,y)
            sage: g(x,y)
            x*cos(y) + sin(x)
            sage: g(t,z)
            t*cos(z) + sin(t)
            sage: g(x^2, x^y)
            x^2*cos(x^y) + sin(x^2)

        ::

            sage: f = (x^2 + sin(a*w)).function(a,x,w); f
            (a, x, w) |--> x^2 + sin(a*w)
            sage: f(1,2,3)
            sin(3) + 4

        Using the :meth:`function` method we can obtain the above function
        `f`, but viewed as a function of different variables::

            sage: h = f.function(w,a); h
            (w, a) |--> x^2 + sin(a*w)

        This notation also works::

            sage: h(w,a) = f
            sage: h
            (w, a) |--> x^2 + sin(a*w)

        You can even make a symbolic expression `f` into a function
        by writing ``f(x,y) = f``::

            sage: f = x^n + y^n; f
            x^n + y^n
            sage: f(x,y) = f
            sage: f
            (x, y) |--> x^n + y^n
            sage: f(2,3)
            3^n + 2^n
        """
        # we override type checking in CallableSymbolicExpressionRing,
        # since it checks for old SymbolicVariable's
        # and do the check here instead
        from sage.symbolic.callable import CallableSymbolicExpressionRing
        from sage.symbolic.ring import is_SymbolicVariable
        for i in args:
            if not is_SymbolicVariable(i):
                break
        else:
            R = CallableSymbolicExpressionRing(args, check=False)
            return R(self)
        raise TypeError("Must construct a function with a tuple (or list) of symbolic variables.")

    ############################################################################
    # Basic arithmetic wrappers
    # which allow disabling automatic evaluation with the hold parameter
    ############################################################################
    def power(self, exp, hold=False):
        """
        Return the current expression to the power ``exp``.

        To prevent automatic evaluation use the ``hold`` argument.

        EXAMPLES::

            sage: (x^2).power(2)
            x^4
            sage: (x^2).power(2, hold=True)
            (x^2)^2

        To then evaluate again, we currently must use Maxima via
        :meth:`simplify`::

            sage: a = (x^2).power(2, hold=True); a.simplify()
            x^4

        """
        cdef Expression nexp = self.coerce_in(exp)
        return new_Expression_from_GEx(self._parent,
                g_hold2_wrapper(g_power_construct, self._gobj, nexp._gobj,
                    hold))

    def add(self, *args, hold=False):
        """
        Return the sum of the current expression and the given arguments.

        To prevent automatic evaluation use the ``hold`` argument.

        EXAMPLES::

            sage: x.add(x)
            2*x
            sage: x.add(x, hold=True)
            x + x
            sage: x.add(x, (2+x), hold=True)
            (x + 2) + x + x
            sage: x.add(x, (2+x), x, hold=True)
            (x + 2) + x + x + x
            sage: x.add(x, (2+x), x, 2*x, hold=True)
            (x + 2) + 2*x + x + x + x

        To then evaluate again, we currently must use Maxima via
        :meth:`simplify`::

            sage: a = x.add(x, hold=True); a.simplify()
            2*x
        """
        nargs = [self.coerce_in(x) for x in args]
        cdef GExVector vec
        cdef Py_ssize_t i
        vec.push_back(self._gobj)
        for i in range(len(args)):
            vec.push_back((<Expression>nargs[i])._gobj)
        return new_Expression_from_GEx(self._parent, g_add_construct(vec, hold))

    def mul(self, *args, hold=False):
        """
        Return the product of the current expression and the given arguments.

        To prevent automatic evaluation use the ``hold`` argument.

        EXAMPLES::

            sage: x.mul(x)
            x^2
            sage: x.mul(x, hold=True)
            x*x
            sage: x.mul(x, (2+x), hold=True)
            (x + 2)*x*x
            sage: x.mul(x, (2+x), x, hold=True)
            (x + 2)*x*x*x
            sage: x.mul(x, (2+x), x, 2*x, hold=True)
            (2*x)*(x + 2)*x*x*x

        To then evaluate again, we currently must use Maxima via
        :meth:`simplify`::

            sage: a = x.mul(x, hold=True); a.simplify()
            x^2

        """
        nargs = [self.coerce_in(x) for x in args]
        cdef GExVector vec
        cdef Py_ssize_t i
        vec.push_back(self._gobj)
        for i in range(len(args)):
            vec.push_back((<Expression>nargs[i])._gobj)
        return new_Expression_from_GEx(self._parent, g_mul_construct(vec, hold))

    ############################################################################
    # Polynomial functions
    ############################################################################
    def coefficient(self, s, int n=1):
        """
        Return the coefficient of `s^n` in this symbolic expression.

        INPUT:

        - ``s`` - expression

        - ``n`` - integer, default 1

        OUTPUT:

        A symbolic expression. The coefficient of `s^n`.

        Sometimes it may be necessary to expand or factor first, since this
        is not done automatically.

        EXAMPLES::

            sage: var('x,y,a')
            (x, y, a)
            sage: f = 100 + a*x + x^3*sin(x*y) + x*y + x/y + 2*sin(x*y)/x; f
            x^3*sin(x*y) + a*x + x*y + x/y + 2*sin(x*y)/x + 100
            sage: f.collect(x)
            x^3*sin(x*y) + (a + y + 1/y)*x + 2*sin(x*y)/x + 100
            sage: f.coefficient(x,0)
            100
            sage: f.coefficient(x,-1)
            2*sin(x*y)
            sage: f.coefficient(x,1)
            a + y + 1/y
            sage: f.coefficient(x,2)
            0
            sage: f.coefficient(x,3)
            sin(x*y)
            sage: f.coefficient(x^3)
            sin(x*y)
            sage: f.coefficient(sin(x*y))
            x^3 + 2/x
            sage: f.collect(sin(x*y))
            a*x + x*y + (x^3 + 2/x)*sin(x*y) + x/y + 100

            sage: var('a, x, y, z')
            (a, x, y, z)
            sage: f = (a*sqrt(2))*x^2 + sin(y)*x^(1/2) + z^z
            sage: f.coefficient(sin(y))
            sqrt(x)
            sage: f.coefficient(x^2)
            sqrt(2)*a
            sage: f.coefficient(x^(1/2))
            sin(y)
            sage: f.coefficient(1)
            0
            sage: f.coefficient(x, 0)
            sqrt(x)*sin(y) + z^z

        TESTS:

        Check if :trac:`9505` is fixed::

            sage: var('x,y,z')
            (x, y, z)
            sage: f = x*y*z^2
            sage: f.coefficient(x*y)
            z^2
            sage: f.coefficient(x*y, 2)
            Traceback (most recent call last):
            ...
            TypeError: n != 1 only allowed for s being a variable

        Using ``coeff()`` is now deprecated (:trac:`17438`)::

            sage: x.coeff(x)
            doctest:...: DeprecationWarning: coeff is deprecated. Please use coefficient instead.
            See http://trac.sagemath.org/17438 for details.
            1
        """
        cdef Expression ss = self.coerce_in(s)
        if n != 1 and not is_a_symbol(ss._gobj):
            raise TypeError("n != 1 only allowed for s being a variable")

        # the following is a temporary fix for GiNaC bug #9505
        if is_a_mul(ss._gobj): # necessarily n=1 here
            res = self
            for i from 0 <= i < ss._gobj.nops():
                res = res.coefficient(new_Expression_from_GEx(self._parent, ss._gobj.op(i)))
            return res
        return new_Expression_from_GEx(self._parent, self._gobj.coeff(ss._gobj, n))

    coeff = deprecated_function_alias(17438, coefficient)

    def coefficients(self, x=None, sparse=True):
        r"""
        Return the coefficients of this symbolic expression as a polynomial in x.

        INPUT:

        -  ``x`` -- optional variable.

        OUTPUT:

        Depending on the value of ``sparse``,

        - A list of pairs ``(expr, n)``, where ``expr`` is a symbolic
          expression and ``n`` is a power (``sparse=True``, default)

        - A list of expressions where the ``n``-th element is the coefficient of
          ``x^n`` when self is seen as polynomial in ``x`` (``sparse=False``).

        EXAMPLES::

            sage: var('x, y, a')
            (x, y, a)
            sage: p = x^3 - (x-3)*(x^2+x) + 1
            sage: p.coefficients()
            [[1, 0], [3, 1], [2, 2]]
            sage: p.coefficients(sparse=False)
            [1, 3, 2]
            sage: p = x - x^3 + 5/7*x^5
            sage: p.coefficients()
            [[1, 1], [-1, 3], [5/7, 5]]
            sage: p.coefficients(sparse=False)
            [0, 1, 0, -1, 0, 5/7]
            sage: p = expand((x-a*sqrt(2))^2 + x + 1); p
            -2*sqrt(2)*a*x + 2*a^2 + x^2 + x + 1
            sage: p.coefficients(a)
            [[x^2 + x + 1, 0], [-2*sqrt(2)*x, 1], [2, 2]]
            sage: p.coefficients(a, sparse=False)
            [x^2 + x + 1, -2*sqrt(2)*x, 2]
            sage: p.coefficients(x)
            [[2*a^2 + 1, 0], [-2*sqrt(2)*a + 1, 1], [1, 2]]
            sage: p.coefficients(x, sparse=False)
            [2*a^2 + 1, -2*sqrt(2)*a + 1, 1]

        TESTS:

        The behaviour is undefined with noninteger or negative exponents::

            sage: p = (17/3*a)*x^(3/2) + x*y + 1/x + x^x
            sage: p.coefficients(x)
            [[1, -1], [x^x, 0], [y, 1], [17/3*a, 3/2]]
            sage: p.coefficients(x, sparse=False)
            Traceback (most recent call last):
            ...
            ValueError: Cannot return dense coefficient list with noninteger exponents.

        Using ``coeffs()`` is now deprecated (:trac:`17438`)::

            sage: x.coeffs()
            doctest:...: DeprecationWarning: coeffs is deprecated. Please use coefficients instead.
            See http://trac.sagemath.org/17438 for details.
            [[1, 1]]

        Series coefficients are now handled correctly (:trac:`17399`)::

            sage: s=(1/(1-x)).series(x,6); s
            1 + 1*x + 1*x^2 + 1*x^3 + 1*x^4 + 1*x^5 + Order(x^6)
            sage: s.coefficients()
            [[1, 0], [1, 1], [1, 2], [1, 3], [1, 4], [1, 5]]
            sage: s.coefficients(x, sparse=False)
            [1, 1, 1, 1, 1, 1]
            sage: x,y = var("x,y")
            sage: s=(1/(1-y*x-x)).series(x,3); s
            1 + (y + 1)*x + ((y + 1)^2)*x^2 + Order(x^3)
            sage: s.coefficients(x, sparse=False)
            [1, y + 1, (y + 1)^2]

        We can find coefficients of symbolic functions, :trac:`12255`::

            sage: g = function('g', var('t'))
            sage: f = 3*g + g**2 + t
            sage: f.coefficients(g)
            [[t, 0], [3, 1], [1, 2]]

        """
        if x is None:
            x = self.default_variable()
        if is_a_series(self._gobj):
            l = [[self.coefficient(x, d), d] for d in xrange(self.degree(x))]
        else:
            f = self._maxima_()
            maxima = f.parent()
            maxima._eval_line('load(coeflist)')
            G = f.coeffs(x)
            from sage.calculus.calculus import symbolic_expression_from_maxima_string
            S = symbolic_expression_from_maxima_string(repr(G))
            l = S[1:]

        if sparse is True:
            return l
        else:
            from sage.rings.integer_ring import ZZ
            if any(not c[1] in ZZ for c in l):
                raise ValueError("Cannot return dense coefficient list with noninteger exponents.")
            val = l[0][1]
            if val < 0:
                raise ValueError("Cannot return dense coefficient list with negative valuation.")
            deg = l[-1][1]
            ret = [ZZ(0)] * int(deg+1)
            for c in l:
                ret[c[1]] = c[0]
            return ret

    coeffs = deprecated_function_alias(17438, coefficients)

    def list(self, x=None):
        r"""
        Return the coefficients of this symbolic expression as a polynomial in x.

        INPUT:

        -  ``x`` -- optional variable.

        OUTPUT:

        A list of expressions where the ``n``-th element is the coefficient of
        ``x^n`` when self is seen as polynomial in ``x``.

        EXAMPLES::

            sage: var('x, y, a')
            (x, y, a)
            sage: (x^5).list()
            [0, 0, 0, 0, 0, 1]
            sage: p = x - x^3 + 5/7*x^5
            sage: p.list()
            [0, 1, 0, -1, 0, 5/7]
            sage: p = expand((x-a*sqrt(2))^2 + x + 1); p
            -2*sqrt(2)*a*x + 2*a^2 + x^2 + x + 1
            sage: p.list(a)
            [x^2 + x + 1, -2*sqrt(2)*x, 2]
            sage: s=(1/(1-x)).series(x,6); s
            1 + 1*x + 1*x^2 + 1*x^3 + 1*x^4 + 1*x^5 + Order(x^6)
            sage: s.list()
            [1, 1, 1, 1, 1, 1]
        """
        return self.coefficients(x=x, sparse=False)

    def leading_coefficient(self, s):
        """
        Return the leading coefficient of s in self.

        EXAMPLES::

            sage: var('x,y,a')
            (x, y, a)
            sage: f = 100 + a*x + x^3*sin(x*y) + x*y + x/y + 2*sin(x*y)/x; f
            x^3*sin(x*y) + a*x + x*y + x/y + 2*sin(x*y)/x + 100
            sage: f.leading_coefficient(x)
            sin(x*y)
            sage: f.leading_coefficient(y)
            x
            sage: f.leading_coefficient(sin(x*y))
            x^3 + 2/x
        """
        cdef Expression ss = self.coerce_in(s)
        return new_Expression_from_GEx(self._parent, self._gobj.lcoeff(ss._gobj))

    leading_coeff = leading_coefficient

    def trailing_coefficient(self, s):
        """
        Return the trailing coefficient of s in self, i.e., the coefficient
        of the smallest power of s in self.

        EXAMPLES::

            sage: var('x,y,a')
            (x, y, a)
            sage: f = 100 + a*x + x^3*sin(x*y) + x*y + x/y + 2*sin(x*y)/x; f
            x^3*sin(x*y) + a*x + x*y + x/y + 2*sin(x*y)/x + 100
            sage: f.trailing_coefficient(x)
            2*sin(x*y)
            sage: f.trailing_coefficient(y)
            x
            sage: f.trailing_coefficient(sin(x*y))
            a*x + x*y + x/y + 100
        """
        cdef Expression ss = self.coerce_in(s)
        return new_Expression_from_GEx(self._parent, self._gobj.tcoeff(ss._gobj))

    trailing_coeff = trailing_coefficient

    def low_degree(self, s):
        """
        Return the exponent of the lowest nonpositive power of s in self.

        OUTPUT:

        An integer ``<= 0``.

        EXAMPLES::

            sage: var('x,y,a')
            (x, y, a)
            sage: f = 100 + a*x + x^3*sin(x*y) + x*y + x/y^10 + 2*sin(x*y)/x; f
            x^3*sin(x*y) + a*x + x*y + 2*sin(x*y)/x + x/y^10 + 100
            sage: f.low_degree(x)
            -1
            sage: f.low_degree(y)
            -10
            sage: f.low_degree(sin(x*y))
            0
            sage: (x^3+y).low_degree(x)
            0
        """
        cdef Expression ss = self.coerce_in(s)
        return self._gobj.ldegree(ss._gobj)

    def degree(self, s):
        """
        Return the exponent of the highest nonnegative power of s in self.

        OUTPUT:

        An integer ``>= 0``.

        EXAMPLES::

            sage: var('x,y,a')
            (x, y, a)
            sage: f = 100 + a*x + x^3*sin(x*y) + x*y + x/y^10 + 2*sin(x*y)/x; f
            x^3*sin(x*y) + a*x + x*y + 2*sin(x*y)/x + x/y^10 + 100
            sage: f.degree(x)
            3
            sage: f.degree(y)
            1
            sage: f.degree(sin(x*y))
            1
            sage: (x^-3+y).degree(x)
            0
        """
        cdef Expression ss = self.coerce_in(s)
        return self._gobj.degree(ss._gobj)

    def unit(self, s):
        """
        Return the unit of this expression when considered as a
        polynomial in ``s``.

        See also :meth:`content`, :meth:`primitive_part`, and
        :meth:`unit_content_primitive`.

        INPUT:

        - ``s`` -- a symbolic expression.

        OUTPUT:

        The unit part of a polynomial as a symbolic expression. It is
        defined as the sign of the leading coefficient.

        EXAMPLES::

            sage: (2*x+4).unit(x)
            1
            sage: (-2*x+1).unit(x)
            -1
            sage: (2*x+1/2).unit(x)
            1
            sage: var('y')
            y
            sage: (2*x - 4*sin(y)).unit(sin(y))
            -1
        """
        cdef Expression ss = self.coerce_in(s)
        return new_Expression_from_GEx(self._parent, self._gobj.unit(ss._gobj))

    def content(self, s):
        """
        Return the content of this expression when considered as a
        polynomial in ``s``.

        See also :meth:`unit`, :meth:`primitive_part`, and
        :meth:`unit_content_primitive`.

        INPUT:

        - ``s`` -- a symbolic expression.

        OUTPUT:

        The content part of a polynomial as a symbolic expression. It
        is defined as the gcd of the coefficients.

        .. warning::

            The expression is considered to be a univariate polynomial
            in ``s``. The output is different from the ``content()``
            method provided by multivariate polynomial rings in Sage.

        EXAMPLES::

            sage: (2*x+4).content(x)
            2
            sage: (2*x+1).content(x)
            1
            sage: (2*x+1/2).content(x)
            1/2
            sage: var('y')
            y
            sage: (2*x + 4*sin(y)).content(sin(y))
            2
        """
        cdef Expression ss = self.coerce_in(s)
        return new_Expression_from_GEx(self._parent, self._gobj.content(ss._gobj))

    def primitive_part(self, s):
        """
        Return the primitive polynomial of this expression when
        considered as a polynomial in ``s``.

        See also :meth:`unit`, :meth:`content`, and
        :meth:`unit_content_primitive`.

        INPUT:

        - ``s`` -- a symbolic expression.

        OUTPUT:

        The primitive polynomial as a symbolic expression. It is
        defined as the quotient by the :meth:`unit` and
        :meth:`content` parts (with respect to the variable ``s``).

        EXAMPLES::

            sage: (2*x+4).primitive_part(x)
            x + 2
            sage: (2*x+1).primitive_part(x)
            2*x + 1
            sage: (2*x+1/2).primitive_part(x)
            4*x + 1
            sage: var('y')
            y
            sage: (2*x + 4*sin(y)).primitive_part(sin(y))
            x + 2*sin(y)
        """
        cdef Expression ss = self.coerce_in(s)
        return new_Expression_from_GEx(self._parent, self._gobj.primpart(ss._gobj))

    def unit_content_primitive(self, s):
        """
        Return the factorization into unit, content, and primitive part.

        INPUT:

        - ``s`` -- a symbolic expression, usually a symbolic
          variable. The whole symbolic expression ``self`` will be
          considered as a univariate polynomial in ``s``.

        OUTPUT:

        A triple (unit, content, primitive polynomial)` containing the
        :meth:`unit <unit>`, :meth:`content <content>`, and
        :meth:`primitive polynomial <primitive_part>`. Their product equals
        ``self``.

        EXAMPLES::

            sage: var('x,y')
            (x, y)
            sage: ex = 9*x^3*y+3*y
            sage: ex.unit_content_primitive(x)
            (1, 3*y, 3*x^3 + 1)
            sage: ex.unit_content_primitive(y)
            (1, 9*x^3 + 3, y)
        """
        cdef Expression ss = self.coerce_in(s)
        cdef GEx unit, cont, prim
        self._gobj.unitcontprim(ss._gobj, unit, cont, prim)
        return (new_Expression_from_GEx(self._parent, unit),
                new_Expression_from_GEx(self._parent, cont),
                new_Expression_from_GEx(self._parent, prim))

    def poly(self, x=None):
        r"""
        Express this symbolic expression as a polynomial in *x*. If
        this is not a polynomial in *x*, then some coefficients may be
        functions of *x*.

        .. warning::

           This is different from :meth:`polynomial` which returns
           a Sage polynomial over a given base ring.

        EXAMPLES::

            sage: var('a, x')
            (a, x)
            sage: p = expand((x-a*sqrt(2))^2 + x + 1); p
            -2*sqrt(2)*a*x + 2*a^2 + x^2 + x + 1
            sage: p.poly(a)
            -2*sqrt(2)*a*x + 2*a^2 + x^2 + x + 1
            sage: bool(p.poly(a) == (x-a*sqrt(2))^2 + x + 1)
            True
            sage: p.poly(x)
            2*a^2 - (2*sqrt(2)*a - 1)*x + x^2 + 1
        """
        from sage.symbolic.ring import SR
        f = self._maxima_()
        P = f.parent()
        P._eval_line('load(coeflist)')
        if x is None:
            x = self.default_variable()
        x = self._parent.var(repr(x))
        G = f.coeffs(x)
        ans = None
        for i in range(1, len(G)):
            Z = G[i]
            coeff = SR(Z[0])
            n = SR(Z[1])
            if repr(coeff) != '0':
                if repr(n) == '0':
                    xpow = SR(1)
                elif repr(n) == '1':
                    xpow = x
                else:
                    xpow = x**n
                if ans is None:
                    ans = coeff*xpow
                else:
                    ans += coeff*xpow
        return ans

    def polynomial(self, base_ring=None, ring=None):
        r"""
        Return this symbolic expression as an algebraic polynomial
        over the given base ring, if possible.

        The point of this function is that it converts purely symbolic
        polynomials into optimised algebraic polynomials over a given
        base ring.

        You can specify either the base ring (``base_ring``) you want
        the output polynomial to be over, or you can specify the full
        polynomial ring (``ring``) you want the output polynomial to
        be an element of.

        INPUT:

        -  ``base_ring`` - (optional) the base ring for the polynomial

        -  ``ring`` - (optional) the parent for the polynomial

        .. warning::

           This is different from :meth:`poly` which is used to rewrite
           self as a polynomial in terms of one of the variables.

        EXAMPLES::

            sage: f = x^2 -2/3*x + 1
            sage: f.polynomial(QQ)
            x^2 - 2/3*x + 1
            sage: f.polynomial(GF(19))
            x^2 + 12*x + 1

        Polynomials can be useful for getting the coefficients of an
        expression::

            sage: g = 6*x^2 - 5
            sage: g.coefficients()
            [[-5, 0], [6, 2]]
            sage: g.polynomial(QQ).list()
            [-5, 0, 6]
            sage: g.polynomial(QQ).dict()
            {0: -5, 2: 6}

        ::

            sage: f = x^2*e + x + pi/e
            sage: f.polynomial(RDF)  # abs tol 5e-16
            2.718281828459045*x^2 + x + 1.1557273497909217
            sage: g = f.polynomial(RR); g
            2.71828182845905*x^2 + x + 1.15572734979092
            sage: g.parent()
            Univariate Polynomial Ring in x over Real Field with 53 bits of precision
            sage: f.polynomial(RealField(100))
            2.7182818284590452353602874714*x^2 + x + 1.1557273497909217179100931833
            sage: f.polynomial(CDF)  # abs tol 5e-16
            2.718281828459045*x^2 + x + 1.1557273497909217
            sage: f.polynomial(CC)
            2.71828182845905*x^2 + x + 1.15572734979092

        We coerce a multivariate polynomial with complex symbolic
        coefficients::

            sage: x, y, n = var('x, y, n')
            sage: f = pi^3*x - y^2*e - I; f
            pi^3*x - y^2*e - I
            sage: f.polynomial(CDF)
            (-2.71828182846)*y^2 + 31.0062766803*x - 1.0*I
            sage: f.polynomial(CC)
            (-2.71828182845905)*y^2 + 31.0062766802998*x - 1.00000000000000*I
            sage: f.polynomial(ComplexField(70))
            (-2.7182818284590452354)*y^2 + 31.006276680299820175*x - 1.0000000000000000000*I

        Another polynomial::

            sage: f = sum((e*I)^n*x^n for n in range(5)); f
            x^4*e^4 - I*x^3*e^3 - x^2*e^2 + I*x*e + 1
            sage: f.polynomial(CDF)   # abs tol 5e-16
            54.598150033144236*x^4 - 20.085536923187668*I*x^3 - 7.38905609893065*x^2 + 2.718281828459045*I*x + 1.0
            sage: f.polynomial(CC)
            54.5981500331442*x^4 - 20.0855369231877*I*x^3 - 7.38905609893065*x^2 + 2.71828182845905*I*x + 1.00000000000000

        A multivariate polynomial over a finite field::

            sage: f = (3*x^5 - 5*y^5)^7; f
            (3*x^5 - 5*y^5)^7
            sage: g = f.polynomial(GF(7)); g
            3*x^35 + 2*y^35
            sage: parent(g)
            Multivariate Polynomial Ring in x, y over Finite Field of size 7

        We check to make sure constants are converted appropriately::

            sage: (pi*x).polynomial(SR)
            pi*x

        Using the ``ring`` parameter, you can also create polynomials
        rings over the symbolic ring where only certain variables are
        considered generators of the polynomial ring and the others
        are considered "constants"::

            sage: a, x, y = var('a,x,y')
            sage: f = a*x^10*y+3*x
            sage: B = f.polynomial(ring=SR['x,y'])
            sage: B.coefficients()
            [a, 3]

        """
        from sage.symbolic.expression_conversions import polynomial
        return polynomial(self, base_ring=base_ring, ring=ring)

    def _polynomial_(self, R):
        """
        Coerce this symbolic expression to a polynomial in `R`.

        EXAMPLES::

            sage: var('x,y,z,w')
            (x, y, z, w)

        ::

            sage: R = QQ['x,y,z']
            sage: R(x^2 + y)
            x^2 + y
            sage: R = QQ['w']
            sage: R(w^3 + w + 1)
            w^3 + w + 1
            sage: R = GF(7)['z']
            sage: R(z^3 + 10*z)
            z^3 + 3*z

        .. note::

           If the base ring of the polynomial ring is the symbolic ring,
           then a constant polynomial is always returned.

        ::

            sage: R = SR['x']
            sage: a = R(sqrt(2) + x^3 + y)
            sage: a
            x^3 + y + sqrt(2)
            sage: type(a)
            <class 'sage.rings.polynomial.polynomial_element_generic.Polynomial_generic_dense_field'>
            sage: a.degree()
            0

        We coerce to a double precision complex polynomial ring::

            sage: f = e*x^3 + pi*y^3 + sqrt(2) + I; f
            pi*y^3 + x^3*e + sqrt(2) + I
            sage: R = CDF['x,y']
            sage: R(f)
            2.71828182846*x^3 + 3.14159265359*y^3 + 1.41421356237 + 1.0*I

        We coerce to a higher-precision polynomial ring::

            sage: R = ComplexField(100)['x,y']
            sage: R(f)
            2.7182818284590452353602874714*x^3 + 3.1415926535897932384626433833*y^3 + 1.4142135623730950488016887242 + 1.0000000000000000000000000000*I

        TESTS:

        This shows that the issue at :trac:`5755` is fixed (attempting to
        coerce a symbolic expression to a non-symbolic polynomial ring
        caused an error::

            sage: xx = var('xx')
            sage: RDF['xx'](1.0*xx)
            xx
            sage: RDF['xx'](2.0*xx)
            2.0*xx
            sage: RR['xx'](1.0*xx)
            xx
            sage: RR['xx'](2.0*xx)
            2.00000000000000*xx

        This shows that the issue at :trac:`4246` is fixed (attempting to
        coerce an expression containing at least one variable that's not in
        `R` raises an error)::

            sage: x, y = var('x y')
            sage: S = PolynomialRing(Integers(4), 1, 'x')
            sage: S(x)
            x
            sage: S(y)
            Traceback (most recent call last):
            ...
            TypeError: y is not a variable of Multivariate Polynomial Ring in x over Ring of integers modulo 4
            sage: S(x+y)
            Traceback (most recent call last):
            ...
            TypeError: y is not a variable of Multivariate Polynomial Ring in x over Ring of integers modulo 4
            sage: (x+y)._polynomial_(S)
            Traceback (most recent call last):
            ...
            TypeError: y is not a variable of Multivariate Polynomial Ring in x over Ring of integers modulo 4
        """
        from sage.symbolic.all import SR
        from sage.rings.polynomial.multi_polynomial_ring import is_MPolynomialRing
        base_ring = R.base_ring()
        if base_ring == SR:
            if is_MPolynomialRing(R):
                return R({tuple([0]*R.ngens()):self})
            else:
                return R([self])
        return self.polynomial(None, ring=R)

    def fraction(self, base_ring):
        """
        Return this expression as element of the algebraic fraction
        field over the base ring given.

        EXAMPLES::

            sage: fr = (1/x).fraction(ZZ); fr
            1/x
            sage: parent(fr)
            Fraction Field of Univariate Polynomial Ring in x over Integer Ring
            sage: parent(((pi+sqrt(2)/x).fraction(SR)))
            Fraction Field of Univariate Polynomial Ring in x over Symbolic Ring
            sage: parent(((pi+sqrt(2))/x).fraction(SR))
            Fraction Field of Univariate Polynomial Ring in x over Symbolic Ring
            sage: y=var('y')
            sage: fr=((3*x^5 - 5*y^5)^7/(x*y)).fraction(GF(7)); fr
            (3*x^35 + 2*y^35)/(x*y)
            sage: parent(fr)
            Fraction Field of Multivariate Polynomial Ring in x, y over Finite Field of size 7

        TESTS:

        Check that :trac:`17736` is fixed::

            sage: a,b,c = var('a,b,c')
            sage: fr = (1/a).fraction(QQ); fr
            1/a
            sage: parent(fr)
            Fraction Field of Univariate Polynomial Ring in a over Rational Field
            sage: parent((b/(a+sin(c))).fraction(SR))
            Fraction Field of Multivariate Polynomial Ring in a, b over Symbolic Ring
        """
        from sage.rings.polynomial.polynomial_ring_constructor import PolynomialRing
        from sage.rings.fraction_field import FractionField
        nu = ring.SR(self.numerator()).polynomial(base_ring)
        de = ring.SR(self.denominator()).polynomial(base_ring)
        vars = sorted(set(nu.variables() + de.variables()), key=repr)
        R = FractionField(PolynomialRing(base_ring, vars))
        return R(self.numerator())/R(self.denominator())

    def power_series(self, base_ring):
        """
        Return algebraic power series associated to this symbolic
        expression, which must be a polynomial in one variable, with
        coefficients coercible to the base ring.

        The power series is truncated one more than the degree.

        EXAMPLES::

            sage: theta = var('theta')
            sage: f = theta^3 + (1/3)*theta - 17/3
            sage: g = f.power_series(QQ); g
            -17/3 + 1/3*theta + theta^3 + O(theta^4)
            sage: g^3
            -4913/27 + 289/9*theta - 17/9*theta^2 + 2602/27*theta^3 + O(theta^4)
            sage: g.parent()
            Power Series Ring in theta over Rational Field
        """
        v = self.variables()
        if len(v) != 1:
            raise ValueError("self must be a polynomial in one variable but it is in the variables %s" % tuple([v]))
        f = self.polynomial(base_ring)
        from sage.rings.all import PowerSeriesRing
        R = PowerSeriesRing(base_ring, names=f.parent().variable_names())
        return R(f, f.degree()+1)

    def gcd(self, b):
        """
        Return the gcd of self and b, which must be integers or polynomials over
        the rational numbers.

        TODO: I tried the massive gcd from
        http://trac.sagemath.org/sage_trac/ticket/694 on Ginac dies
        after about 10 seconds.  Singular easily does that GCD now.
        Since Ginac only handles poly gcd over QQ, we should change
        ginac itself to use Singular.

        EXAMPLES::

            sage: var('x,y')
            (x, y)
            sage: SR(10).gcd(SR(15))
            5
            sage: (x^3 - 1).gcd(x-1)
            x - 1
            sage: (x^3 - 1).gcd(x^2+x+1)
            x^2 + x + 1
            sage: (x^3 - sage.symbolic.constants.pi).gcd(x-sage.symbolic.constants.pi)
            Traceback (most recent call last):
            ...
            ValueError: gcd: arguments must be polynomials over the rationals
            sage: gcd(x^3 - y^3, x-y)
            -x + y
            sage: gcd(x^100-y^100, x^10-y^10)
            -x^10 + y^10
            sage: gcd(expand( (x^2+17*x+3/7*y)*(x^5 - 17*y + 2/3) ), expand((x^13+17*x+3/7*y)*(x^5 - 17*y + 2/3)) )
            1/7*x^5 - 17/7*y + 2/21
        """
        cdef Expression r = self.coerce_in(b)
        cdef GEx x
        sig_on()
        try:
            x = g_gcd(self._gobj, r._gobj)
        finally:
            sig_off()
        return new_Expression_from_GEx(self._parent, x)

    def lcm(self, b):
        """
        Return the lcm of self and b, which must be integers or
        polynomials over the rational numbers.  This is computed from
        the gcd of self and b implicitly from the relation
        self * b = gcd(self, b) * lcm(self, b).

        .. NOTE::

            In agreement with the convention in use for integers, if
            self * b == 0, then gcd(self, b) == max(self, b) and
            lcm(self, b) == 0.

        EXAMPLES::

            sage: var('x,y')
            (x, y)
            sage: SR(10).lcm(SR(15))
            30
            sage: (x^3 - 1).lcm(x-1)
            x^3 - 1
            sage: (x^3 - 1).lcm(x^2+x+1)
            x^3 - 1
            sage: (x^3 - sage.symbolic.constants.pi).lcm(x-sage.symbolic.constants.pi)
            Traceback (most recent call last):
            ...
            ValueError: lcm: arguments must be polynomials over the rationals
            sage: lcm(x^3 - y^3, x-y)
            -x^3 + y^3
            sage: lcm(x^100-y^100, x^10-y^10)
            -x^100 + y^100
            sage: lcm(expand( (x^2+17*x+3/7*y)*(x^5 - 17*y + 2/3) ), expand((x^13+17*x+3/7*y)*(x^5 - 17*y + 2/3)) )
             1/21*(21*x^18 - 357*x^13*y + 14*x^13 + 357*x^6 + 9*x^5*y -
                     6069*x*y - 153*y^2 + 238*x + 6*y)*(21*x^7 + 357*x^6 +
                             9*x^5*y - 357*x^2*y + 14*x^2 - 6069*x*y -
                             153*y^2 + 238*x + 6*y)/(3*x^5 - 51*y + 2)

        TESTS:

        Verify that x * y = gcd(x,y) * lcm(x,y)::

            sage: x, y = var('x,y')
            sage: LRs = [(SR(10), SR(15)), (x^3-1, x-1), (x^3-y^3, x-y), (x^3-1, x^2+x+1), (SR(0), x-y)]
            sage: all((L.gcd(R) * L.lcm(R)) == L*R for L, R in LRs)
            True

        Make sure that the convention for what to do with the 0 is being respected::

            sage: gcd(x, SR(0)), lcm(x, SR(0))
            (x, 0)
            sage: gcd(SR(0), SR(0)), lcm(SR(0), SR(0))
            (0, 0)

        """
        sb = self * b
        try:
            return 0 if sb == 0 else sb / self.gcd(b)
        except ValueError:
            # make the error message refer to lcm, not gcd
            raise ValueError("lcm: arguments must be polynomials over the rationals")

    def collect(Expression self, s):
        """
        Collect the coefficients of ``s`` into a group.

        INPUT:

        - ``s`` -- the symbol whose coefficients will be collected.

        OUTPUT:

        A new expression, equivalent to the original one, with the
        coefficients of ``s`` grouped.

        .. note::

            The expression is not expanded or factored before the
            grouping takes place. For best results, call :meth:`expand`
            on the expression before :meth:`collect`.

        EXAMPLES:

        In the first term of `f`, `x` has a coefficient of `4y`. In
        the second term, `x` has a coefficient of `z`. Therefore, if
        we collect those coefficients, `x` will have a coefficient of
        `4y+z`::

            sage: x,y,z = var('x,y,z')
            sage: f = 4*x*y + x*z + 20*y^2 + 21*y*z + 4*z^2 + x^2*y^2*z^2
            sage: f.collect(x)
            x^2*y^2*z^2 + x*(4*y + z) + 20*y^2 + 21*y*z + 4*z^2

        Here we do the same thing for `y` and `z`; however, note that
        we do not factor the `y^{2}` and `z^{2}` terms before
        collecting coefficients::

            sage: f.collect(y)
            (x^2*z^2 + 20)*y^2 + (4*x + 21*z)*y + x*z + 4*z^2
            sage: f.collect(z)
            (x^2*y^2 + 4)*z^2 + 4*x*y + 20*y^2 + (x + 21*y)*z

        Sometimes, we do have to call :meth:`expand()` on the
        expression first to achieve the desired result::

            sage: f = (x + y)*(x - z)
            sage: f.collect(x)
            x^2 + x*y - x*z - y*z
            sage: f.expand().collect(x)
            x^2 + x*(y - z) - y*z

        TESTS:

        The output should be equivalent to the input::

            sage: polynomials = QQ['x']
            sage: f = SR(polynomials.random_element())
            sage: g = f.collect(x)
            sage: bool(f == g)
            True

        If ``s`` is not present in the given expression, the
        expression should not be modified. The variable `z` will not
        be present in `f` below since `f` is a random polynomial of
        maximum degree 10 in `x` and `y`::

            sage: z = var('z')
            sage: polynomials = QQ['x,y']
            sage: f = SR(polynomials.random_element(10))
            sage: g = f.collect(z)
            sage: bool(str(f) == str(g))
            True

        Check if :trac:`9046` is fixed::

            sage: var('a b x y z')
            (a, b, x, y, z)
            sage: p = -a*x^3 - a*x*y^2 + 2*b*x^2*y + 2*y^3 + x^2*z + y^2*z + x^2 + y^2 + a*x
            sage: p.collect(x)
            -a*x^3 + (2*b*y + z + 1)*x^2 + 2*y^3 + y^2*z - (a*y^2 - a)*x + y^2
        """
        cdef Expression s0 = self.coerce_in(s)
        cdef GEx x
        sig_on()
        try:
            x = self._gobj.collect(s0._gobj, False)
        finally:
            sig_off()
        return new_Expression_from_GEx(self._parent, x)

    def collect_common_factors(self):
        """
        This function does not perform a full factorization but only
        looks for factors which are already explicitly present.

        Polynomials can often be brought into a more compact form by
        collecting common factors from the terms of sums. This is
        accomplished by this function.

        EXAMPLES::

            sage: var('x')
            x
            sage: (x/(x^2 + x)).collect_common_factors()
            1/(x + 1)

            sage: var('a,b,c,x,y')
            (a, b, c, x, y)
            sage: (a*x+a*y).collect_common_factors()
            a*(x + y)
            sage: (a*x^2+2*a*x*y+a*y^2).collect_common_factors()
            (x^2 + 2*x*y + y^2)*a
            sage: (a*(b*(a+c)*x+b*((a+c)*x+(a+c)*y)*y)).collect_common_factors()
            ((x + y)*y + x)*(a + c)*a*b
        """
        cdef GEx x
        sig_on()
        try:
            x = g_collect_common_factors(self._gobj)
        finally:
            sig_off()
        return new_Expression_from_GEx(self._parent, x)

    def __abs__(self):
        """
        Return the absolute value of this expression.

        EXAMPLES::

            sage: var('x, y')
            (x, y)

        The absolute value of a symbolic expression::

            sage: abs(x^2+y^2)
            abs(x^2 + y^2)

        The absolute value of a number in the symbolic ring::

            sage: abs(SR(-5))
            5
            sage: type(abs(SR(-5)))
            <type 'sage.symbolic.expression.Expression'>

        Because this overrides a Python builtin function, we do not
        currently support a ``hold`` parameter to prevent automatic
        evaluation::

            sage: abs(SR(-5),hold=True)
            Traceback (most recent call last):
            ...
            TypeError: abs() takes no keyword arguments

        But this is possible using the method :meth:`abs`::

            sage: SR(-5).abs(hold=True)
            abs(-5)

        TESTS:

        Check if :trac:`11155` is fixed::

            sage: abs(pi+i)
            abs(pi + I)
        """
        return new_Expression_from_GEx(self._parent, g_abs(self._gobj))

    def abs(self, hold=False):
        """
        Return the absolute value of this expression.

        EXAMPLES::

            sage: var('x, y')
            (x, y)
            sage: (x+y).abs()
            abs(x + y)

        Using the ``hold`` parameter it is possible to prevent automatic
        evaluation::

            sage: SR(-5).abs(hold=True)
            abs(-5)

        To then evaluate again, we currently must use Maxima via
        :meth:`simplify`::

            sage: a = SR(-5).abs(hold=True); a.simplify()
            5

        TESTS:

        From :trac:`7557`::

            sage: var('y', domain='real')
            y
            sage: abs(exp(1.1*y*I)).simplify()
            1
            sage: var('y', domain='complex') # reset the domain for other tests
            y
        """
        return new_Expression_from_GEx(self._parent,
                g_hold_wrapper(g_abs, self._gobj, hold))

    def step(self, hold=False):
        """
        Return the value of the Heaviside step function, which is 0 for
        negative x, 1/2 for 0, and 1 for positive x.

        EXAMPLES::

            sage: x = var('x')
            sage: SR(1.5).step()
            1
            sage: SR(0).step()
            1/2
            sage: SR(-1/2).step()
            0
            sage: SR(float(-1)).step()
            0

        Using the ``hold`` parameter it is possible to prevent automatic
        evaluation::

            sage: SR(2).step()
            1
            sage: SR(2).step(hold=True)
            step(2)

        """
        return new_Expression_from_GEx(self._parent,
                g_hold_wrapper(g_step, self._gobj, hold))

    def csgn(self, hold=False):
        """
        Return the sign of self, which is -1 if self < 0, 0 if self ==
        0, and 1 if self > 0, or unevaluated when self is a nonconstant
        symbolic expression.

        If self is not real, return the complex half-plane (left or right)
        in which the number lies.  If self is pure imaginary, return the sign
        of the imaginary part of self.

        EXAMPLES::

            sage: x = var('x')
            sage: SR(-2).csgn()
            -1
            sage: SR(0.0).csgn()
            0
            sage: SR(10).csgn()
            1
            sage: x.csgn()
            csgn(x)
            sage: SR(CDF.0).csgn()
            1
            sage: SR(I).csgn()
            1
            sage: SR(-I).csgn()
            -1
            sage: SR(1+I).csgn()
            1
            sage: SR(1-I).csgn()
            1
            sage: SR(-1+I).csgn()
            -1
            sage: SR(-1-I).csgn()
            -1

        Using the ``hold`` parameter it is possible to prevent automatic
        evaluation::

            sage: SR(I).csgn(hold=True)
            csgn(I)

        """
        return new_Expression_from_GEx(self._parent,
                g_hold_wrapper(g_csgn, self._gobj, hold))

    def conjugate(self, hold=False):
        """
        Return the complex conjugate of this symbolic expression.

        EXAMPLES::

            sage: a = 1 + 2*I
            sage: a.conjugate()
            -2*I + 1
            sage: a = sqrt(2) + 3^(1/3)*I; a
            sqrt(2) + I*3^(1/3)
            sage: a.conjugate()
            sqrt(2) - I*3^(1/3)

            sage: SR(CDF.0).conjugate()
            -1.0*I
            sage: x.conjugate()
            conjugate(x)
            sage: SR(RDF(1.5)).conjugate()
            1.5
            sage: SR(float(1.5)).conjugate()
            1.5
            sage: SR(I).conjugate()
            -I
            sage: ( 1+I  + (2-3*I)*x).conjugate()
            (3*I + 2)*conjugate(x) - I + 1

        Using the ``hold`` parameter it is possible to prevent automatic
        evaluation::

            sage: SR(I).conjugate(hold=True)
            conjugate(I)

        This also works in functional notation::

            sage: conjugate(I)
            -I
            sage: conjugate(I,hold=True)
            conjugate(I)

        To then evaluate again, we currently must use Maxima via
        :meth:`simplify`::

            sage: a = SR(I).conjugate(hold=True); a.simplify()
            -I

        """
        return new_Expression_from_GEx(self._parent,
                g_hold_wrapper(g_conjugate, self._gobj, hold))

    def norm(self):
        r"""
        Return the complex norm of this symbolic expression, i.e.,
        the expression times its complex conjugate. If `c = a + bi` is a
        complex number, then the norm of `c` is defined as the product of
        `c` and its complex conjugate

        .. MATH::

            \text{norm}(c)
            =
            \text{norm}(a + bi)
            =
            c \cdot \overline{c}
            =
            a^2 + b^2.

        The norm of a complex number is different from its absolute value.
        The absolute value of a complex number is defined to be the square
        root of its norm. A typical use of the complex norm is in the
        integral domain `\ZZ[i]` of Gaussian integers, where the norm of
        each Gaussian integer `c = a + bi` is defined as its complex norm.

        .. SEEALSO::

            - :func:`sage.misc.functional.norm`

        EXAMPLES::

            sage: a = 1 + 2*I
            sage: a.norm()
            5
            sage: a = sqrt(2) + 3^(1/3)*I; a
            sqrt(2) + I*3^(1/3)
            sage: a.norm()
            3^(2/3) + 2
            sage: CDF(a).norm()
            4.080083823051...
            sage: CDF(a.norm())
            4.080083823051904
        """
        return (self*self.conjugate()).expand()

    def real_part(self, hold=False):
        """
        Return the real part of this symbolic expression.

        EXAMPLES::

            sage: x = var('x')
            sage: x.real_part()
            real_part(x)
            sage: SR(2+3*I).real_part()
            2
            sage: SR(CDF(2,3)).real_part()
            2.0
            sage: SR(CC(2,3)).real_part()
            2.00000000000000

            sage: f = log(x)
            sage: f.real_part()
            log(abs(x))

        Using the ``hold`` parameter it is possible to prevent automatic
        evaluation::

            sage: SR(2).real_part()
            2
            sage: SR(2).real_part(hold=True)
            real_part(2)

        This also works using functional notation::

            sage: real_part(I,hold=True)
            real_part(I)
            sage: real_part(I)
            0

        To then evaluate again, we currently must use Maxima via
        :meth:`simplify`::

            sage: a = SR(2).real_part(hold=True); a.simplify()
            2

        TESTS:

        Check that :trac:`12807` is fixed::

            sage: (6*exp(i*pi/3)-6*exp(i*2*pi/3)).real_part()
            6
        """
        return new_Expression_from_GEx(self._parent,
                g_hold_wrapper(g_real_part, self._gobj, hold))

    real = real_part

    def imag_part(self, hold=False):
        r"""
        Return the imaginary part of this symbolic expression.

        EXAMPLES::

            sage: sqrt(-2).imag_part()
            sqrt(2)

        We simplify `\ln(\exp(z))` to `z`.  This should only
        be for `-\pi<{\rm Im}(z)<=\pi`, but Maxima does not
        have a symbolic imaginary part function, so we cannot
        use ``assume`` to assume that first::

            sage: z = var('z')
            sage: f = log(exp(z))
            sage: f
            log(e^z)
            sage: f.simplify()
            z
            sage: forget()

        A more symbolic example::

            sage: var('a, b')
            (a, b)
            sage: f = log(a + b*I)
            sage: f.imag_part()
            arctan2(imag_part(a) + real_part(b), -imag_part(b) + real_part(a))

        Using the ``hold`` parameter it is possible to prevent automatic
        evaluation::

            sage: I.imag_part()
            1
            sage: I.imag_part(hold=True)
            imag_part(I)

        This also works using functional notation::

            sage: imag_part(I,hold=True)
            imag_part(I)
            sage: imag_part(I)
            1

        To then evaluate again, we currently must use Maxima via
        :meth:`simplify`::

            sage: a = I.imag_part(hold=True); a.simplify()
            1

        TESTS::

            sage: x = var('x')
            sage: x.imag_part()
            imag_part(x)
            sage: SR(2+3*I).imag_part()
            3
            sage: SR(CC(2,3)).imag_part()
            3.00000000000000
            sage: SR(CDF(2,3)).imag_part()
            3.0
        """
        return new_Expression_from_GEx(self._parent,
                g_hold_wrapper(g_imag_part, self._gobj, hold))

    imag = imag_part

    def sqrt(self, hold=False):
        """
        Return the square root of this expression

        EXAMPLES::

            sage: var('x, y')
            (x, y)
            sage: SR(2).sqrt()
            sqrt(2)
            sage: (x^2+y^2).sqrt()
            sqrt(x^2 + y^2)
            sage: (x^2).sqrt()
            sqrt(x^2)

        Using the ``hold`` parameter it is possible to prevent automatic
        evaluation::

            sage: SR(4).sqrt()
            2
            sage: SR(4).sqrt(hold=True)
            sqrt(4)

        To then evaluate again, we currently must use Maxima via
        :meth:`simplify`::

            sage: a = SR(4).sqrt(hold=True); a.simplify()
            2

        To use this parameter in functional notation, you must coerce to
        the symbolic ring::

            sage: sqrt(SR(4),hold=True)
            sqrt(4)
            sage: sqrt(4,hold=True)
            Traceback (most recent call last):
            ...
            TypeError: _do_sqrt() got an unexpected keyword argument 'hold'
        """
        return new_Expression_from_GEx(self._parent,
                g_hold2_wrapper(g_power_construct, self._gobj, g_ex1_2, hold))

    def sin(self, hold=False):
        """
        EXAMPLES::

            sage: var('x, y')
            (x, y)
            sage: sin(x^2 + y^2)
            sin(x^2 + y^2)
            sage: sin(sage.symbolic.constants.pi)
            0
            sage: sin(SR(1))
            sin(1)
            sage: sin(SR(RealField(150)(1)))
            0.84147098480789650665250232163029899962256306

        Using the ``hold`` parameter it is possible to prevent automatic
        evaluation::

            sage: SR(0).sin()
            0
            sage: SR(0).sin(hold=True)
            sin(0)

        This also works using functional notation::

            sage: sin(0,hold=True)
            sin(0)
            sage: sin(0)
            0

        To then evaluate again, we currently must use Maxima via
        :meth:`simplify`::

            sage: a = SR(0).sin(hold=True); a.simplify()
            0

        TESTS::

            sage: SR(oo).sin()
            Traceback (most recent call last):
            ...
            RuntimeError: sin_eval(): sin(infinity) encountered
            sage: SR(-oo).sin()
            Traceback (most recent call last):
            ...
            RuntimeError: sin_eval(): sin(infinity) encountered
            sage: SR(unsigned_infinity).sin()
            Traceback (most recent call last):
            ...
            RuntimeError: sin_eval(): sin(infinity) encountered
        """
        return new_Expression_from_GEx(self._parent,
                g_hold_wrapper(g_sin, self._gobj, hold))

    def cos(self, hold=False):
        """
        Return the cosine of self.

        EXAMPLES::

            sage: var('x, y')
            (x, y)
            sage: cos(x^2 + y^2)
            cos(x^2 + y^2)
            sage: cos(sage.symbolic.constants.pi)
            -1
            sage: cos(SR(1))
            cos(1)
            sage: cos(SR(RealField(150)(1)))
            0.54030230586813971740093660744297660373231042


        In order to get a numeric approximation use .n()::

            sage: SR(RR(1)).cos().n()
            0.540302305868140
            sage: SR(float(1)).cos().n()
            0.540302305868140

        To prevent automatic evaluation use the ``hold`` argument::

            sage: pi.cos()
            -1
            sage: pi.cos(hold=True)
            cos(pi)

        This also works using functional notation::

            sage: cos(pi,hold=True)
            cos(pi)
            sage: cos(pi)
            -1

        To then evaluate again, we currently must use Maxima via
        :meth:`simplify`::

            sage: a = pi.cos(hold=True); a.simplify()
            -1

        TESTS::

            sage: SR(oo).cos()
            Traceback (most recent call last):
            ...
            RuntimeError: cos_eval(): cos(infinity) encountered
            sage: SR(-oo).cos()
            Traceback (most recent call last):
            ...
            RuntimeError: cos_eval(): cos(infinity) encountered
            sage: SR(unsigned_infinity).cos()
            Traceback (most recent call last):
            ...
            RuntimeError: cos_eval(): cos(infinity) encountered
        """
        return new_Expression_from_GEx(self._parent,
                g_hold_wrapper(g_cos, self._gobj, hold))

    def tan(self, hold=False):
        """
        EXAMPLES::

            sage: var('x, y')
            (x, y)
            sage: tan(x^2 + y^2)
            tan(x^2 + y^2)
            sage: tan(sage.symbolic.constants.pi/2)
            Infinity
            sage: tan(SR(1))
            tan(1)
            sage: tan(SR(RealField(150)(1)))
            1.5574077246549022305069748074583601730872508

        To prevent automatic evaluation use the ``hold`` argument::

            sage: (pi/12).tan()
            -sqrt(3) + 2
            sage: (pi/12).tan(hold=True)
            tan(1/12*pi)

        This also works using functional notation::

            sage: tan(pi/12,hold=True)
            tan(1/12*pi)
            sage: tan(pi/12)
            -sqrt(3) + 2

        To then evaluate again, we currently must use Maxima via
        :meth:`simplify`::

            sage: a = (pi/12).tan(hold=True); a.simplify()
            -sqrt(3) + 2

        TESTS::

            sage: SR(oo).tan()
            Traceback (most recent call last):
            ...
            RuntimeError: tan_eval(): tan(infinity) encountered
            sage: SR(-oo).tan()
            Traceback (most recent call last):
            ...
            RuntimeError: tan_eval(): tan(infinity) encountered
            sage: SR(unsigned_infinity).tan()
            Traceback (most recent call last):
            ...
            RuntimeError: tan_eval(): tan(infinity) encountered
        """
        return new_Expression_from_GEx(self._parent,
                g_hold_wrapper(g_tan, self._gobj, hold))

    def arcsin(self, hold=False):
        """
        Return the arcsin of x, i.e., the number y between -pi and pi
        such that sin(y) == x.

        EXAMPLES::

            sage: x.arcsin()
            arcsin(x)
            sage: SR(0.5).arcsin()
            0.523598775598299
            sage: SR(0.999).arcsin()
            1.52607123962616
            sage: SR(1/3).arcsin()
            arcsin(1/3)
            sage: SR(-1/3).arcsin()
            -arcsin(1/3)

        To prevent automatic evaluation use the ``hold`` argument::

            sage: SR(0).arcsin()
            0
            sage: SR(0).arcsin(hold=True)
            arcsin(0)

        This also works using functional notation::

            sage: arcsin(0,hold=True)
            arcsin(0)
            sage: arcsin(0)
            0

        To then evaluate again, we currently must use Maxima via
        :meth:`simplify`::

            sage: a = SR(0).arcsin(hold=True); a.simplify()
            0

        TESTS::

            sage: SR(oo).arcsin()
            Traceback (most recent call last):
            ...
            RuntimeError: arcsin_eval(): arcsin(infinity) encountered
            sage: SR(-oo).arcsin()
            Traceback (most recent call last):
            ...
            RuntimeError: arcsin_eval(): arcsin(infinity) encountered
            sage: SR(unsigned_infinity).arcsin()
            Infinity
        """
        return new_Expression_from_GEx(self._parent,
                g_hold_wrapper(g_asin, self._gobj, hold))

    def arccos(self, hold=False):
        """
        Return the arc cosine of self.

        EXAMPLES::

            sage: x.arccos()
            arccos(x)
            sage: SR(1).arccos()
            0
            sage: SR(1/2).arccos()
            1/3*pi
            sage: SR(0.4).arccos()
            1.15927948072741
            sage: plot(lambda x: SR(x).arccos(), -1,1)
            Graphics object consisting of 1 graphics primitive

        To prevent automatic evaluation use the ``hold`` argument::

            sage: SR(1).arccos(hold=True)
            arccos(1)

        This also works using functional notation::

            sage: arccos(1,hold=True)
            arccos(1)
            sage: arccos(1)
            0

        To then evaluate again, we currently must use Maxima via
        :meth:`simplify`::

            sage: a = SR(1).arccos(hold=True); a.simplify()
            0

        TESTS::

            sage: SR(oo).arccos()
            Traceback (most recent call last):
            ...
            RuntimeError: arccos_eval(): arccos(infinity) encountered
            sage: SR(-oo).arccos()
            Traceback (most recent call last):
            ...
            RuntimeError: arccos_eval(): arccos(infinity) encountered
            sage: SR(unsigned_infinity).arccos()
            Infinity
        """
        return new_Expression_from_GEx(self._parent,
                g_hold_wrapper(g_acos, self._gobj, hold))

    def arctan(self, hold=False):
        """
        Return the arc tangent of self.

        EXAMPLES::

            sage: x = var('x')
            sage: x.arctan()
            arctan(x)
            sage: SR(1).arctan()
            1/4*pi
            sage: SR(1/2).arctan()
            arctan(1/2)
            sage: SR(0.5).arctan()
            0.463647609000806
            sage: plot(lambda x: SR(x).arctan(), -20,20)
            Graphics object consisting of 1 graphics primitive

        To prevent automatic evaluation use the ``hold`` argument::

            sage: SR(1).arctan(hold=True)
            arctan(1)

        This also works using functional notation::

            sage: arctan(1,hold=True)
            arctan(1)
            sage: arctan(1)
            1/4*pi

        To then evaluate again, we currently must use Maxima via
        :meth:`simplify`::

            sage: a = SR(1).arctan(hold=True); a.simplify()
            1/4*pi

        TESTS::

            sage: SR(oo).arctan()
            1/2*pi
            sage: SR(-oo).arctan()
            -1/2*pi
            sage: SR(unsigned_infinity).arctan()
            Traceback (most recent call last):
            ...
            RuntimeError: arctan_eval(): arctan(unsigned_infinity) encountered
        """
        return new_Expression_from_GEx(self._parent,
                g_hold_wrapper(g_atan, self._gobj, hold))

    def arctan2(self, x, hold=False):
        """
        Return the inverse of the 2-variable tan function on self and x.

        EXAMPLES::

            sage: var('x,y')
            (x, y)
            sage: x.arctan2(y)
            arctan2(x, y)
            sage: SR(1/2).arctan2(1/2)
            1/4*pi
            sage: maxima.eval('atan2(1/2,1/2)')
            '%pi/4'

            sage: SR(-0.7).arctan2(SR(-0.6))
            -2.27942259892257

        To prevent automatic evaluation use the ``hold`` argument::

            sage: SR(1/2).arctan2(1/2, hold=True)
            arctan2(1/2, 1/2)

        This also works using functional notation::

            sage: arctan2(1,2,hold=True)
            arctan2(1, 2)
            sage: arctan2(1,2)
            arctan(1/2)

        To then evaluate again, we currently must use Maxima via
        :meth:`simplify`::

            sage: a = SR(1/2).arctan2(1/2, hold=True); a.simplify()
            1/4*pi

        TESTS:

        We compare a bunch of different evaluation points between
        Sage and Maxima::

            sage: float(SR(0.7).arctan2(0.6))
            0.8621700546672264
            sage: maxima('atan2(0.7,0.6)')
            0.8621700546672264
            sage: float(SR(0.7).arctan2(-0.6))
            2.279422598922567
            sage: maxima('atan2(0.7,-0.6)')
            2.279422598922567
            sage: float(SR(-0.7).arctan2(0.6))
            -0.8621700546672264
            sage: maxima('atan2(-0.7,0.6)')
            -0.8621700546672264
            sage: float(SR(-0.7).arctan2(-0.6))
            -2.279422598922567
            sage: maxima('atan2(-0.7,-0.6)')
            -2.279422598922567
            sage: float(SR(0).arctan2(-0.6))
            3.141592653589793
            sage: maxima('atan2(0,-0.6)')
            3.141592653589793
            sage: float(SR(0).arctan2(0.6))
            0.0
            sage: maxima('atan2(0,0.6)')
            0.0
            sage: SR(0).arctan2(0) # see trac ticket #11423
            Traceback (most recent call last):
            ...
            RuntimeError: arctan2_eval(): arctan2(0,0) encountered
            sage: SR(I).arctan2(1)
            arctan2(I, 1)
            sage: SR(CDF(0,1)).arctan2(1)
            arctan2(1.0*I, 1)
            sage: SR(1).arctan2(CDF(0,1))
            arctan2(1, 1.0*I)

            sage: arctan2(0,oo)
            0
            sage: SR(oo).arctan2(oo)
            1/4*pi
            sage: SR(oo).arctan2(0)
            1/2*pi
            sage: SR(-oo).arctan2(0)
            -1/2*pi
            sage: SR(-oo).arctan2(-2)
            pi
            sage: SR(unsigned_infinity).arctan2(2)
            Traceback (most recent call last):
            ...
            RuntimeError: arctan2_eval(): arctan2(x, unsigned_infinity) encountered
            sage: SR(2).arctan2(oo)
            1/2*pi
            sage: SR(2).arctan2(-oo)
            -1/2*pi
            sage: SR(2).arctan2(SR(unsigned_infinity))
            Traceback (most recent call last):
            ...
            RuntimeError: arctan2_eval(): arctan2(unsigned_infinity, x) encountered
        """
        cdef Expression nexp = self.coerce_in(x)
        return new_Expression_from_GEx(self._parent,
                g_hold2_wrapper(g_atan2, self._gobj, nexp._gobj, hold))

    def sinh(self, hold=False):
        r"""
        Return sinh of self.

        We have $\sinh(x) = (e^{x} - e^{-x})/2$.

        EXAMPLES::

            sage: x.sinh()
            sinh(x)
            sage: SR(1).sinh()
            sinh(1)
            sage: SR(0).sinh()
            0
            sage: SR(1.0).sinh()
            1.17520119364380
            sage: maxima('sinh(1.0)')
            1.17520119364380...

            sinh(1.0000000000000000000000000)
            sage: SR(1).sinh().n(90)
            1.1752011936438014568823819
            sage: SR(RIF(1)).sinh()
            1.175201193643802?

        To prevent automatic evaluation use the ``hold`` argument::

            sage: arccosh(x).sinh()
            sqrt(x + 1)*sqrt(x - 1)
            sage: arccosh(x).sinh(hold=True)
            sinh(arccosh(x))

        This also works using functional notation::

            sage: sinh(arccosh(x),hold=True)
            sinh(arccosh(x))
            sage: sinh(arccosh(x))
            sqrt(x + 1)*sqrt(x - 1)

        To then evaluate again, we currently must use Maxima via
        :meth:`simplify`::

            sage: a = arccosh(x).sinh(hold=True); a.simplify()
            sqrt(x + 1)*sqrt(x - 1)

        TESTS::

            sage: SR(oo).sinh()
            +Infinity
            sage: SR(-oo).sinh()
            -Infinity
            sage: SR(unsigned_infinity).sinh()
            Traceback (most recent call last):
            ...
            RuntimeError: sinh_eval(): sinh(unsigned_infinity) encountered
        """
        return new_Expression_from_GEx(self._parent,
                g_hold_wrapper(g_sinh, self._gobj, hold))

    def cosh(self, hold=False):
        r"""
        Return cosh of self.

        We have $\cosh(x) = (e^{x} + e^{-x})/2$.

        EXAMPLES::

            sage: x.cosh()
            cosh(x)
            sage: SR(1).cosh()
            cosh(1)
            sage: SR(0).cosh()
            1
            sage: SR(1.0).cosh()
            1.54308063481524
            sage: maxima('cosh(1.0)')
            1.54308063481524...
            sage: SR(1.00000000000000000000000000).cosh()
            1.5430806348152437784779056
            sage: SR(RIF(1)).cosh()
            1.543080634815244?

        To prevent automatic evaluation use the ``hold`` argument::

            sage: arcsinh(x).cosh()
            sqrt(x^2 + 1)
            sage: arcsinh(x).cosh(hold=True)
            cosh(arcsinh(x))

        This also works using functional notation::

            sage: cosh(arcsinh(x),hold=True)
            cosh(arcsinh(x))
            sage: cosh(arcsinh(x))
            sqrt(x^2 + 1)

        To then evaluate again, we currently must use Maxima via
        :meth:`simplify`::

            sage: a = arcsinh(x).cosh(hold=True); a.simplify()
            sqrt(x^2 + 1)

        TESTS::

            sage: SR(oo).cosh()
            +Infinity
            sage: SR(-oo).cosh()
            +Infinity
            sage: SR(unsigned_infinity).cosh()
            Traceback (most recent call last):
            ...
            RuntimeError: cosh_eval(): cosh(unsigned_infinity) encountered
        """
        return new_Expression_from_GEx(self._parent,
                g_hold_wrapper(g_cosh, self._gobj, hold))

    def tanh(self, hold=False):
        r"""
        Return tanh of self.

        We have $\tanh(x) = \sinh(x) / \cosh(x)$.

        EXAMPLES::

            sage: x.tanh()
            tanh(x)
            sage: SR(1).tanh()
            tanh(1)
            sage: SR(0).tanh()
            0
            sage: SR(1.0).tanh()
            0.761594155955765
            sage: maxima('tanh(1.0)')
            0.7615941559557649
            sage: plot(lambda x: SR(x).tanh(), -1, 1)
            Graphics object consisting of 1 graphics primitive

        To prevent automatic evaluation use the ``hold`` argument::

            sage: arcsinh(x).tanh()
            x/sqrt(x^2 + 1)
            sage: arcsinh(x).tanh(hold=True)
            tanh(arcsinh(x))

        This also works using functional notation::

            sage: tanh(arcsinh(x),hold=True)
            tanh(arcsinh(x))
            sage: tanh(arcsinh(x))
            x/sqrt(x^2 + 1)

        To then evaluate again, we currently must use Maxima via
        :meth:`simplify`::

            sage: a = arcsinh(x).tanh(hold=True); a.simplify()
            x/sqrt(x^2 + 1)

        TESTS::

            sage: SR(oo).tanh()
            1
            sage: SR(-oo).tanh()
            -1
            sage: SR(unsigned_infinity).tanh()
            Traceback (most recent call last):
            ...
            RuntimeError: tanh_eval(): tanh(unsigned_infinity) encountered
        """
        return new_Expression_from_GEx(self._parent,
                g_hold_wrapper(g_tanh, self._gobj, hold))

    def arcsinh(self, hold=False):
        """
        Return the inverse hyperbolic sine of self.

        EXAMPLES::

            sage: x.arcsinh()
            arcsinh(x)
            sage: SR(0).arcsinh()
            0
            sage: SR(1).arcsinh()
            arcsinh(1)
            sage: SR(1.0).arcsinh()
            0.881373587019543
            sage: maxima('asinh(2.0)')
            1.4436354751788...

        Sage automatically applies certain identities::

            sage: SR(3/2).arcsinh().cosh()
            1/2*sqrt(13)

        To prevent automatic evaluation use the ``hold`` argument::

            sage: SR(-2).arcsinh()
            -arcsinh(2)
            sage: SR(-2).arcsinh(hold=True)
            arcsinh(-2)

        This also works using functional notation::

            sage: arcsinh(-2,hold=True)
            arcsinh(-2)
            sage: arcsinh(-2)
            -arcsinh(2)

        To then evaluate again, we currently must use Maxima via
        :meth:`simplify`::

            sage: a = SR(-2).arcsinh(hold=True); a.simplify()
            -arcsinh(2)

        TESTS::

            sage: SR(oo).arcsinh()
            +Infinity
            sage: SR(-oo).arcsinh()
            -Infinity
            sage: SR(unsigned_infinity).arcsinh()
            Infinity
        """
        return new_Expression_from_GEx(self._parent,
                g_hold_wrapper(g_asinh, self._gobj, hold))

    def arccosh(self, hold=False):
        """
        Return the inverse hyperbolic cosine of self.

        EXAMPLES::

            sage: x.arccosh()
            arccosh(x)
            sage: SR(0).arccosh()
            1/2*I*pi
            sage: SR(1/2).arccosh()
            arccosh(1/2)
            sage: SR(CDF(1/2)).arccosh()  # rel tol 1e-15
            1.0471975511965976*I
            sage: maxima('acosh(0.5)')
            1.04719755119659...*%i

        To prevent automatic evaluation use the ``hold`` argument::

            sage: SR(-1).arccosh()
            I*pi
            sage: SR(-1).arccosh(hold=True)
            arccosh(-1)

        This also works using functional notation::

            sage: arccosh(-1,hold=True)
            arccosh(-1)
            sage: arccosh(-1)
            I*pi

        To then evaluate again, we currently must use Maxima via
        :meth:`simplify`::

            sage: a = SR(-1).arccosh(hold=True); a.simplify()
            I*pi

        TESTS::

            sage: SR(oo).arccosh()
            +Infinity
            sage: SR(-oo).arccosh()
            +Infinity
            sage: SR(unsigned_infinity).arccosh()
            +Infinity
        """
        return new_Expression_from_GEx(self._parent,
                g_hold_wrapper(g_acosh, self._gobj, hold))

    def arctanh(self, hold=False):
        """
        Return the inverse hyperbolic tangent of self.

        EXAMPLES::

            sage: x.arctanh()
            arctanh(x)
            sage: SR(0).arctanh()
            0
            sage: SR(1/2).arctanh()
            arctanh(1/2)
            sage: SR(0.5).arctanh()
            0.549306144334055
            sage: SR(0.5).arctanh().tanh()
            0.500000000000000
            sage: maxima('atanh(0.5)')  # abs tol 2e-16
            0.5493061443340548

        To prevent automatic evaluation use the ``hold`` argument::

            sage: SR(-1/2).arctanh()
            -arctanh(1/2)
            sage: SR(-1/2).arctanh(hold=True)
            arctanh(-1/2)

        This also works using functional notation::

            sage: arctanh(-1/2,hold=True)
            arctanh(-1/2)
            sage: arctanh(-1/2)
            -arctanh(1/2)

        To then evaluate again, we currently must use Maxima via
        :meth:`simplify`::

            sage: a = SR(-1/2).arctanh(hold=True); a.simplify()
            -arctanh(1/2)

        TESTS::

            sage: SR(1).arctanh()
            +Infinity
            sage: SR(-1).arctanh()
            -Infinity

            sage: SR(oo).arctanh()
            -1/2*I*pi
            sage: SR(-oo).arctanh()
            1/2*I*pi
            sage: SR(unsigned_infinity).arctanh()
            Traceback (most recent call last):
            ...
            RuntimeError: arctanh_eval(): arctanh(unsigned_infinity) encountered
        """
        return new_Expression_from_GEx(self._parent,
                g_hold_wrapper(g_atanh, self._gobj, hold))

    def exp(self, hold=False):
        """
        Return exponential function of self, i.e., e to the
        power of self.

        EXAMPLES::

            sage: x.exp()
            e^x
            sage: SR(0).exp()
            1
            sage: SR(1/2).exp()
            e^(1/2)
            sage: SR(0.5).exp()
            1.64872127070013
            sage: math.exp(0.5)
            1.6487212707001282

            sage: SR(0.5).exp().log()
            0.500000000000000
            sage: (pi*I).exp()
            -1

        To prevent automatic evaluation use the ``hold`` argument::

            sage: (pi*I).exp(hold=True)
            e^(I*pi)

        This also works using functional notation::

            sage: exp(I*pi,hold=True)
            e^(I*pi)
            sage: exp(I*pi)
            -1

        To then evaluate again, we currently must use Maxima via
        :meth:`simplify`::

            sage: a = (pi*I).exp(hold=True); a.simplify()
            -1

        TESTS:

        Test if :trac:`6377` is fixed::

            sage: SR(oo).exp()
            +Infinity
            sage: SR(-oo).exp()
            0
            sage: SR(unsigned_infinity).exp()
            Traceback (most recent call last):
            ...
            RuntimeError: exp_eval(): exp^(unsigned_infinity) encountered
        """
        return new_Expression_from_GEx(self._parent,
                g_hold_wrapper(g_exp, self._gobj, hold))

    def log(self, b=None, hold=False):
        """
        Return the logarithm of self.

        EXAMPLES::

            sage: x, y = var('x, y')
            sage: x.log()
            log(x)
            sage: (x^y + y^x).log()
            log(x^y + y^x)
            sage: SR(0).log()
            -Infinity
            sage: SR(-1).log()
            I*pi
            sage: SR(1).log()
            0
            sage: SR(1/2).log()
            log(1/2)
            sage: SR(0.5).log()
            -0.693147180559945
            sage: SR(0.5).log().exp()
            0.500000000000000
            sage: math.log(0.5)
            -0.6931471805599453
            sage: plot(lambda x: SR(x).log(), 0.1,10)
            Graphics object consisting of 1 graphics primitive

        To prevent automatic evaluation use the ``hold`` argument::

            sage: I.log()
            1/2*I*pi
            sage: I.log(hold=True)
            log(I)

        To then evaluate again, we currently must use Maxima via
        :meth:`simplify`::

            sage: a = I.log(hold=True); a.simplify()
            1/2*I*pi

        The ``hold`` parameter also works in functional notation::

            sage: log(-1,hold=True)
            log(-1)
            sage: log(-1)
            I*pi

        TESTS::

            sage: SR(oo).log()
            +Infinity
            sage: SR(-oo).log()
            +Infinity
            sage: SR(unsigned_infinity).log()
            +Infinity
        """
        res = new_Expression_from_GEx(self._parent,
                g_hold_wrapper(g_log, self._gobj, hold))
        if b is None:
            return res
        else:
            return res/self.coerce_in(b).log(hold=hold)

    def zeta(self, hold=False):
        """
        EXAMPLES::

            sage: x, y = var('x, y')
            sage: (x/y).zeta()
            zeta(x/y)
            sage: SR(2).zeta()
            1/6*pi^2
            sage: SR(3).zeta()
            zeta(3)
            sage: SR(CDF(0,1)).zeta()  # abs tol 1e-16
            0.003300223685324103 - 0.4181554491413217*I
            sage: CDF(0,1).zeta()  # abs tol 1e-16
            0.003300223685324103 - 0.4181554491413217*I
            sage: plot(lambda x: SR(x).zeta(), -10,10).show(ymin=-3,ymax=3)

        To prevent automatic evaluation use the ``hold`` argument::

            sage: SR(2).zeta(hold=True)
            zeta(2)

        This also works using functional notation::

            sage: zeta(2,hold=True)
            zeta(2)
            sage: zeta(2)
            1/6*pi^2

        To then evaluate again, we currently must use Maxima via
        :meth:`simplify`::

            sage: a = SR(2).zeta(hold=True); a.simplify()
            1/6*pi^2

        TESTS::

            sage: t = SR(1).zeta(); t
            Infinity
        """
        cdef GEx x
        sig_on()
        try:
            x = g_hold_wrapper(g_zeta, self._gobj, hold)
        finally:
            sig_off()
        return new_Expression_from_GEx(self._parent, x)

    def factorial(self, hold=False):
        """
        Return the factorial of self.

        OUTPUT:

        A symbolic expression.

        EXAMPLES::

            sage: var('x, y')
            (x, y)
            sage: SR(5).factorial()
            120
            sage: x.factorial()
            factorial(x)
            sage: (x^2+y^3).factorial()
            factorial(y^3 + x^2)

        To prevent automatic evaluation use the ``hold`` argument::

            sage: SR(5).factorial(hold=True)
            factorial(5)

        This also works using functional notation::

            sage: factorial(5,hold=True)
            factorial(5)
            sage: factorial(5)
            120

        To then evaluate again, we currently must use Maxima via
        :meth:`simplify`::

            sage: a = SR(5).factorial(hold=True); a.simplify()
            120
        """
        cdef GEx x
        sig_on()
        try:
            x = g_hold_wrapper(g_factorial, self._gobj, hold)
        finally:
            sig_off()
        return new_Expression_from_GEx(self._parent, x)

    def binomial(self, k, hold=False):
        """
        Return binomial coefficient "self choose k".

        OUTPUT:

        A symbolic expression.

        EXAMPLES::

            sage: var('x, y')
            (x, y)
            sage: SR(5).binomial(SR(3))
            10
            sage: x.binomial(SR(3))
            1/6*(x - 1)*(x - 2)*x
            sage: x.binomial(y)
            binomial(x, y)

        To prevent automatic evaluation use the ``hold`` argument::

            sage: x.binomial(3, hold=True)
            binomial(x, 3)
            sage: SR(5).binomial(3, hold=True)
            binomial(5, 3)

        To then evaluate again, we currently must use Maxima via
        :meth:`simplify`::

            sage: a = SR(5).binomial(3, hold=True); a.simplify()
            10

        The ``hold`` parameter is also supported in functional notation::

            sage: binomial(5,3, hold=True)
            binomial(5, 3)

        TESTS:

        Check if we handle zero correctly (:trac:`8561`)::

            sage: x.binomial(0)
            1
            sage: SR(0).binomial(0)
            1
        """
        cdef Expression nexp = self.coerce_in(k)
        cdef GEx x
        sig_on()
        try:
            x = g_hold2_wrapper(g_binomial, self._gobj, nexp._gobj, hold)
        finally:
            sig_off()
        return new_Expression_from_GEx(self._parent, x)

    def Order(self, hold=False):
        """
        Return the order of the expression, as in big oh notation.

        OUTPUT:

        A symbolic expression.

        EXAMPLES::

            sage: n = var('n')
            sage: t = (17*n^3).Order(); t
            Order(n^3)
            sage: t.derivative(n)
            Order(n^2)

        To prevent automatic evaluation use the ``hold`` argument::

            sage: (17*n^3).Order(hold=True)
            Order(17*n^3)
        """
        return new_Expression_from_GEx(self._parent,
                g_hold_wrapper(g_Order, self._gobj, hold))

    def gamma(self, hold=False):
        """
        Return the Gamma function evaluated at self.

        EXAMPLES::

            sage: x = var('x')
            sage: x.gamma()
            gamma(x)
            sage: SR(2).gamma()
            1
            sage: SR(10).gamma()
            362880
            sage: SR(10.0r).gamma()  # For ARM: rel tol 2e-15
            362880.0
            sage: SR(CDF(1,1)).gamma()
            0.49801566811835607 - 0.15494982830181067*I

        ::

            sage: gp('gamma(1+I)')
            0.4980156681183560427136911175 - 0.1549498283018106851249551305*I # 32-bit
            0.49801566811835604271369111746219809195 - 0.15494982830181068512495513048388660520*I # 64-bit

        We plot the familiar plot of this log-convex function::

            sage: plot(gamma(x), -6,4).show(ymin=-3,ymax=3)

        To prevent automatic evaluation use the ``hold`` argument::

            sage: SR(1/2).gamma()
            sqrt(pi)
            sage: SR(1/2).gamma(hold=True)
            gamma(1/2)

        This also works using functional notation::

            sage: gamma(1/2,hold=True)
            gamma(1/2)
            sage: gamma(1/2)
            sqrt(pi)

        To then evaluate again, we currently must use Maxima via
        :meth:`simplify`::

            sage: a = SR(1/2).gamma(hold=True); a.simplify()
            sqrt(pi)
        """
        cdef GEx x
        sig_on()
        try:
            x = g_hold_wrapper(g_tgamma, self._gobj, hold)
        finally:
            sig_off()
        return new_Expression_from_GEx(self._parent, x)

    def log_gamma(self, hold=False):
        """
        Return the log gamma function evaluated at self.
        This is the logarithm of gamma of self, where
        gamma is a complex function such that `gamma(n)`
        equals `factorial(n-1)`.

        EXAMPLES::

            sage: x = var('x')
            sage: x.log_gamma()
            log_gamma(x)
            sage: SR(2).log_gamma()
            0
            sage: SR(5).log_gamma()
            log(24)
            sage: a = SR(5).log_gamma(); a.n()
            3.17805383034795
            sage: SR(5-1).factorial().log()
            log(24)
            sage: set_verbose(-1); plot(lambda x: SR(x).log_gamma(), -7,8, plot_points=1000).show()
            sage: math.exp(0.5)
            1.6487212707001282
            sage: plot(lambda x: (SR(x).exp() - SR(-x).exp())/2 - SR(x).sinh(), -1, 1)
            Graphics object consisting of 1 graphics primitive

        To prevent automatic evaluation use the ``hold`` argument::

            sage: SR(5).log_gamma(hold=True)
            log_gamma(5)

        To evaluate again, currently we must use numerical evaluation
        via :meth:`n`::

            sage: a = SR(5).log_gamma(hold=True); a.n()
            3.17805383034795
        """
        cdef GEx x
        sig_on()
        try:
            x = g_hold_wrapper(g_lgamma, self._gobj, hold)
        finally:
            sig_off()
        return new_Expression_from_GEx(self._parent, x)

    def default_variable(self):
        """
        Return the default variable, which is by definition the first
        variable in self, or `x` is there are no variables in self.
        The result is cached.

        EXAMPLES::

            sage: sqrt(2).default_variable()
            x
            sage: x, theta, a = var('x, theta, a')
            sage: f = x^2 + theta^3 - a^x
            sage: f.default_variable()
            a

        Note that this is the first *variable*, not the first *argument*::

            sage: f(theta, a, x) = a + theta^3
            sage: f.default_variable()
            a
            sage: f.variables()
            (a, theta)
            sage: f.arguments()
            (theta, a, x)
        """
        v = self.variables()
        if len(v) == 0:
            return self.parent().var('x')
        else:
            return v[0]

    def combine(self):
        r"""
        Return a simplified version of this symbolic expression
        by combining all terms with the same denominator into a single
        term.

        EXAMPLES::

            sage: var('x, y, a, b, c')
            (x, y, a, b, c)
            sage: f = x*(x-1)/(x^2 - 7) + y^2/(x^2-7) + 1/(x+1) + b/a + c/a; f
            (x - 1)*x/(x^2 - 7) + y^2/(x^2 - 7) + b/a + c/a + 1/(x + 1)
            sage: f.combine()
            ((x - 1)*x + y^2)/(x^2 - 7) + (b + c)/a + 1/(x + 1)
        """
        return self.parent()(self._maxima_().combine())

    def normalize(self):
        """
        Return this expression normalized as a fraction

        .. SEEALSO:

            :meth:`numerator`, :meth:`denominator`,
            :meth:`numerator_denominator`, :meth:`combine`

        EXAMPLES::

            sage: var('x, y, a, b, c')
            (x, y, a, b, c)
            sage: g = x + y/(x + 2)
            sage: g.normalize()
            (x^2 + 2*x + y)/(x + 2)

            sage: f = x*(x-1)/(x^2 - 7) + y^2/(x^2-7) + 1/(x+1) + b/a + c/a
            sage: f.normalize()
            (a*x^3 + b*x^3 + c*x^3 + a*x*y^2 + a*x^2 + b*x^2 + c*x^2 +
                    a*y^2 - a*x - 7*b*x - 7*c*x - 7*a - 7*b - 7*c)/((x^2 -
                        7)*a*(x + 1))

        ALGORITHM: Uses GiNaC.

        """
        return new_Expression_from_GEx(self._parent, self._gobj.normal())

    def numerator(self, bint normalize = True):
        """
        Return the numerator of this symbolic expression

        INPUT:

        - ``normalize`` -- (default: ``True``) a boolean.

        If ``normalize`` is ``True``, the expression is first normalized to
        have it as a fraction before getting the numerator.

        If ``normalize`` is ``False``, the expression is kept and if it is not
        a quotient, then this will return the expression itself.

        .. SEEALSO::

            :meth:`normalize`, :meth:`denominator`,
            :meth:`numerator_denominator`, :meth:`combine`

        EXAMPLES::

            sage: a, x, y = var('a,x,y')
            sage: f = x*(x-a)/((x^2 - y)*(x-a)); f
            x/(x^2 - y)
            sage: f.numerator()
            x
            sage: f.denominator()
            x^2 - y
            sage: f.numerator(normalize=False)
            x
            sage: f.denominator(normalize=False)
            x^2 - y

            sage: y = var('y')
            sage: g = x + y/(x + 2); g
            x + y/(x + 2)
            sage: g.numerator()
            x^2 + 2*x + y
            sage: g.denominator()
            x + 2
            sage: g.numerator(normalize=False)
            x + y/(x + 2)
            sage: g.denominator(normalize=False)
            1

        TESTS::

            sage: ((x+y)^2/(x-y)^3*x^3).numerator(normalize=False)
            (x + y)^2*x^3
            sage: ((x+y)^2*x^3).numerator(normalize=False)
            (x + y)^2*x^3
            sage: (y/x^3).numerator(normalize=False)
            y
            sage: t = y/x^3/(x+y)^(1/2); t
            y/(sqrt(x + y)*x^3)
            sage: t.numerator(normalize=False)
            y
            sage: (1/x^3).numerator(normalize=False)
            1
            sage: (x^3).numerator(normalize=False)
            x^3
            sage: (y*x^sin(x)).numerator(normalize=False)
            Traceback (most recent call last):
            ...
            TypeError: self is not a rational expression
        """
        cdef GExVector vec
        cdef GEx oper, power
        if normalize:
            return new_Expression_from_GEx(self._parent, self._gobj.numer())
        elif is_a_mul(self._gobj):
            for i from 0 <= i < self._gobj.nops():
                oper = self._gobj.op(i)
                if not is_a_power(oper):
                    vec.push_back(oper)
                else:
                    power = oper.op(1)
                    if not is_a_numeric(power):
                        raise TypeError("self is not a rational expression")
                    elif ex_to_numeric(power).is_positive():
                        vec.push_back(oper)
            return new_Expression_from_GEx(self._parent,
                                           g_mul_construct(vec, True))
        elif is_a_power(self._gobj):
            power = self._gobj.op(1)
            if is_a_numeric(power) and ex_to_numeric(power).is_negative():
                return self._parent.one()
        return self

    def denominator(self, bint normalize=True):
        """
        Return the denominator of this symbolic expression

        INPUT:

        - ``normalize`` -- (default: ``True``) a boolean.

        If ``normalize`` is ``True``, the expression is first normalized to
        have it as a fraction before getting the denominator.

        If ``normalize`` is ``False``, the expression is kept and if it is not
        a quotient, then this will just return 1.

        .. SEEALSO::

            :meth:`normalize`, :meth:`numerator`,
            :meth:`numerator_denominator`, :meth:`combine`

        EXAMPLES::

            sage: x, y, z, theta = var('x, y, z, theta')
            sage: f = (sqrt(x) + sqrt(y) + sqrt(z))/(x^10 - y^10 - sqrt(theta))
            sage: f.numerator()
            sqrt(x) + sqrt(y) + sqrt(z)
            sage: f.denominator()
            x^10 - y^10 - sqrt(theta)

            sage: f.numerator(normalize=False)
            (sqrt(x) + sqrt(y) + sqrt(z))
            sage: f.denominator(normalize=False)
            x^10 - y^10 - sqrt(theta)

            sage: y = var('y')
            sage: g = x + y/(x + 2); g
            x + y/(x + 2)
            sage: g.numerator(normalize=False)
            x + y/(x + 2)
            sage: g.denominator(normalize=False)
            1

        TESTS::

            sage: ((x+y)^2/(x-y)^3*x^3).denominator(normalize=False)
            (x - y)^3
            sage: ((x+y)^2*x^3).denominator(normalize=False)
            1
            sage: (y/x^3).denominator(normalize=False)
            x^3
            sage: t = y/x^3/(x+y)^(1/2); t
            y/(sqrt(x + y)*x^3)
            sage: t.denominator(normalize=False)
            sqrt(x + y)*x^3
            sage: (1/x^3).denominator(normalize=False)
            x^3
            sage: (x^3).denominator(normalize=False)
            1
            sage: (y*x^sin(x)).denominator(normalize=False)
            Traceback (most recent call last):
            ...
            TypeError: self is not a rational expression
        """
        cdef GExVector vec
        cdef GEx oper, ex, power
        if normalize:
            return new_Expression_from_GEx(self._parent, self._gobj.denom())
        elif is_a_mul(self._gobj):
            for i from 0 <= i < self._gobj.nops():
                oper = self._gobj.op(i)
                if is_a_power(oper):
                    ex = oper.op(0)
                    power = oper.op(1)
                    if not is_a_numeric(power):
                        raise TypeError("self is not a rational expression")
                    elif ex_to_numeric(power).is_negative():
                        vec.push_back(g_pow(ex, g_abs(power)))
            return new_Expression_from_GEx(self._parent,
                                           g_mul_construct(vec, False))
        elif is_a_power(self._gobj):
            power = self._gobj.op(1)
            if is_a_numeric(power) and ex_to_numeric(power).is_negative():
                return new_Expression_from_GEx(self._parent,
                        g_pow(self._gobj.op(0), g_abs(power)))

        return self._parent.one()

    def numerator_denominator(self, bint normalize=True):
        """
        Return the numerator and the denominator of this symbolic expression

        INPUT:

        - ``normalize`` -- (default: ``True``) a boolean.

        If ``normalize`` is ``True``, the expression is first normalized to
        have it as a fraction before getting the numerator and denominator.

        If ``normalize`` is ``False``, the expression is kept and if it is not
        a quotient, then this will return the expression itself together with
        1.

        .. SEEALSO::

            :meth:`normalize`, :meth:`numerator`, :meth:`denominator`,
            :meth:`combine`

        EXAMPLE::

            sage: x, y, a = var("x y a")
            sage: ((x+y)^2/(x-y)^3*x^3).numerator_denominator()
            ((x + y)^2*x^3, (x - y)^3)

            sage: ((x+y)^2/(x-y)^3*x^3).numerator_denominator(False)
            ((x + y)^2*x^3, (x - y)^3)

            sage: g = x + y/(x + 2)
            sage: g.numerator_denominator()
            (x^2 + 2*x + y, x + 2)
            sage: g.numerator_denominator(normalize=False)
            (x + y/(x + 2), 1)

            sage: g = x^2*(x + 2)
            sage: g.numerator_denominator()
            ((x + 2)*x^2, 1)
            sage: g.numerator_denominator(normalize=False)
            ((x + 2)*x^2, 1)

        TESTS::

            sage: ((x+y)^2/(x-y)^3*x^3).numerator_denominator(normalize=False)
            ((x + y)^2*x^3, (x - y)^3)
            sage: ((x+y)^2*x^3).numerator_denominator(normalize=False)
            ((x + y)^2*x^3, 1)
            sage: (y/x^3).numerator_denominator(normalize=False)
            (y, x^3)
            sage: t = y/x^3/(x+y)^(1/2); t
            y/(sqrt(x + y)*x^3)
            sage: t.numerator_denominator(normalize=False)
            (y, sqrt(x + y)*x^3)
            sage: (1/x^3).numerator_denominator(normalize=False)
            (1, x^3)
            sage: (x^3).numerator_denominator(normalize=False)
            (x^3, 1)
            sage: (y*x^sin(x)).numerator_denominator(normalize=False)
            Traceback (most recent call last):
            ...
            TypeError: self is not a rational expression
        """
        cdef GExVector vecnumer, vecdenom
        cdef GEx oper, ex, power
        cdef GNumeric power_num
        if normalize:
            ex = self._gobj.numer_denom()
            return (new_Expression_from_GEx(self._parent, ex.op(0)),
                    new_Expression_from_GEx(self._parent, ex.op(1)))
        elif is_a_mul(self._gobj):
            for i from 0 <= i < self._gobj.nops():
                oper = self._gobj.op(i)
                if is_a_power(oper):   # oper = ex^power
                    ex = oper.op(0)
                    power = oper.op(1)
                    if not is_a_numeric(power):
                        raise TypeError("self is not a rational expression")
                    elif is_a_numeric(power):
                        power_num = ex_to_numeric(power)
                        if power_num.is_positive():
                            vecnumer.push_back(oper)
                        else:
                            vecdenom.push_back(g_pow(ex, g_abs(power)))
                else:
                    vecnumer.push_back(oper)
            return (new_Expression_from_GEx(self._parent,
                                            g_mul_construct(vecnumer, False)),
                    new_Expression_from_GEx(self._parent,
                                            g_mul_construct(vecdenom, False)))
        elif is_a_power(self._gobj):
            power = self._gobj.op(1)
            if is_a_numeric(power) and ex_to_numeric(power).is_positive():
                return (self, self._parent.one())
            else:
                return (self._parent.one(),
                        new_Expression_from_GEx(self._parent,
                               g_pow(self._gobj.op(0), g_abs(power))))
        else:
            return (self, self._parent.one())

    def partial_fraction(self, var=None):
        r"""
        Return the partial fraction expansion of ``self`` with
        respect to the given variable.

        INPUT:


        -  ``var`` - variable name or string (default: first
           variable)


        OUTPUT:

        A symbolic expression.

        EXAMPLES::

            sage: f = x^2/(x+1)^3
            sage: f.partial_fraction()
            1/(x + 1) - 2/(x + 1)^2 + 1/(x + 1)^3
            sage: f.partial_fraction()
            1/(x + 1) - 2/(x + 1)^2 + 1/(x + 1)^3

        Notice that the first variable in the expression is used by
        default::

            sage: y = var('y')
            sage: f = y^2/(y+1)^3
            sage: f.partial_fraction()
            1/(y + 1) - 2/(y + 1)^2 + 1/(y + 1)^3

            sage: f = y^2/(y+1)^3 + x/(x-1)^3
            sage: f.partial_fraction()
            y^2/(y^3 + 3*y^2 + 3*y + 1) + 1/(x - 1)^2 + 1/(x - 1)^3

        You can explicitly specify which variable is used::

            sage: f.partial_fraction(y)
            x/(x^3 - 3*x^2 + 3*x - 1) + 1/(y + 1) - 2/(y + 1)^2 + 1/(y + 1)^3
        """
        if var is None:
            var = self.default_variable()
        return self.parent()(self._maxima_().partfrac(var))

    def maxima_methods(self):
        """
        Provide easy access to maxima methods, converting the result to a
        Sage expression automatically.

        EXAMPLES::

            sage: t = log(sqrt(2) - 1) + log(sqrt(2) + 1); t
            log(sqrt(2) + 1) + log(sqrt(2) - 1)
            sage: res = t.maxima_methods().logcontract(); res
            log((sqrt(2) + 1)*(sqrt(2) - 1))
            sage: type(res)
            <type 'sage.symbolic.expression.Expression'>
        """
        from sage.symbolic.maxima_wrapper import MaximaWrapper
        return MaximaWrapper(self)

    def rectform(self):
        r"""
        Convert this symbolic expression to rectangular form; that
        is, the form `a + bi` where `a` and `b` are real numbers and
        `i` is the imaginary unit.

        .. note::

           The name \"rectangular\" comes from the fact that, in the
           complex plane, `a` and `bi` are perpendicular.

        INPUT:

        - ``self`` -- the expression to convert.

        OUTPUT:

        A new expression, equivalent to the original, but expressed in
        the form `a + bi`.

        ALGORITHM:

        We call Maxima's ``rectform()`` and return the result unmodified.

        EXAMPLES:

        The exponential form of `\sin(x)`::

            sage: f = (e^(I*x) - e^(-I*x)) / (2*I)
            sage: f.rectform()
            sin(x)

        And `\cos(x)`::

            sage: f = (e^(I*x) + e^(-I*x)) / 2
            sage: f.rectform()
            cos(x)

        In some cases, this will simplify the given expression. For
        example, here, `e^{ik\pi}`, `\sin(k\pi)=0` should cancel
        leaving only `\cos(k\pi)` which can then be simplified::

            sage: k = var('k')
            sage: assume(k, 'integer')
            sage: f = e^(I*pi*k)
            sage: f.rectform()
            (-1)^k

        However, in general, the resulting expression may be more
        complicated than the original::

            sage: f = e^(I*x)
            sage: f.rectform()
            cos(x) + I*sin(x)

        TESTS:

        If the expression is already in rectangular form, it should be
        left alone::

            sage: a,b = var('a,b')
            sage: assume((a, 'real'), (b, 'real'))
            sage: f = a + b*I
            sage: f.rectform()
            a + I*b
            sage: forget()

        We can check with specific real numbers::

            sage: a = RR.random_element()
            sage: b = RR.random_element()
            sage: f = a + b*I
            sage: bool(f.rectform() == a + b*I)
            True

        If we decompose a complex number into its real and imaginary
        parts, they should correspond to the real and imaginary terms
        of the rectangular form::

            sage: z = CC.random_element()
            sage: a = z.real_part()
            sage: b = z.imag_part()
            sage: bool(SR(z).rectform() == a + b*I)
            True

        """
        return self.maxima_methods().rectform()

    def simplify(self):
        """
        Return a simplified version of this symbolic expression.

        .. note::

           Currently, this just sends the expression to Maxima
           and converts it back to Sage.

        .. seealso::

           :meth:`simplify_full`, :meth:`simplify_trig`,
           :meth:`simplify_rational`, :meth:`simplify_rectform`
           :meth:`simplify_factorial`, :meth:`simplify_log`,
           :meth:`simplify_real`, :meth:`simplify_hypergeometric`,
           :meth:`canonicalize_radical`

        EXAMPLES::

            sage: a = var('a'); f = x*sin(2)/(x^a); f
            x*sin(2)/x^a
            sage: f.simplify()
            x^(-a + 1)*sin(2)

        TESTS:

        Check that :trac:`14637` is fixed::

            sage: assume(x > 0, x < pi/2)
            sage: acos(cos(x)).simplify()
            x
            sage: forget()
        """
        return self._parent(self._maxima_())

    def simplify_full(self):
        """
        Apply :meth:`simplify_factorial`, :meth:`simplify_rectform`,
        :meth:`simplify_trig`, :meth:`simplify_rational`, and
        then :meth:`expand_sum` to self (in that order).

        ALIAS: ``simplify_full`` and ``full_simplify`` are the same.

        EXAMPLES::

            sage: f = sin(x)^2 + cos(x)^2
            sage: f.simplify_full()
            1

        ::

            sage: f = sin(x/(x^2 + x))
            sage: f.simplify_full()
            sin(1/(x + 1))

        ::

            sage: var('n,k')
            (n, k)
            sage: f = binomial(n,k)*factorial(k)*factorial(n-k)
            sage: f.simplify_full()
            factorial(n)

        TESTS:

        There are two square roots of `$(x + 1)^2$`, so this should
        not be simplified to `$x + 1$`, :trac:`12737`::

            sage: f = sqrt((x + 1)^2)
            sage: f.simplify_full()
            sqrt(x^2 + 2*x + 1)

        The imaginary part of an expression should not change under
        simplification; :trac:`11934`::

            sage: f = sqrt(-8*(4*sqrt(2) - 7)*x^4 + 16*(3*sqrt(2) - 5)*x^3)
            sage: original = f.imag_part()
            sage: simplified = f.full_simplify().imag_part()
            sage: original - simplified
            0

        The invalid simplification from :trac:`12322` should not occur
        after :trac:`12737`::

            sage: t = var('t')
            sage: assume(t, 'complex')
            sage: assumptions()
            [t is complex]
            sage: f = (1/2)*log(2*t) + (1/2)*log(1/t)
            sage: f.simplify_full()
            1/2*log(2*t) - 1/2*log(t)
            sage: forget()

        Complex logs are not contracted, :trac:`17556`::

            sage: x,y = SR.var('x,y')
            sage: assume(y, 'complex')
            sage: f = log(x*y) - (log(x) + log(y))
            sage: f.simplify_full()
            log(x*y) - log(x) - log(y)
            sage: forget()

        The simplifications from :meth:`simplify_rectform` are
        performed, :trac:`17556`::

            sage: f = ( e^(I*x) - e^(-I*x) ) / ( I*e^(I*x) + I*e^(-I*x) )
            sage: f.simplify_full()
            sin(x)/cos(x)

        """
        x = self
        x = x.simplify_factorial()
        x = x.simplify_rectform()
        x = x.simplify_trig()
        x = x.simplify_rational()
        x = x.expand_sum()
        return x

    full_simplify = simplify_full


    def simplify_hypergeometric(self, algorithm='maxima'):
        """
        Simplify an expression containing hypergeometric functions.

        INPUT:

        - ``algorithm`` -- (default: ``'maxima'``) the algorithm to use for
          for simplification. Implemented are ``'maxima'``, which uses Maxima's
          ``hgfred`` function, and ``'sage'``, which uses an algorithm
          implemented in the hypergeometric module

        ALIAS: :meth:`hypergeometric_simplify` and
        :meth:`simplify_hypergeometric` are the same

        EXAMPLES::

            sage: hypergeometric((5, 4), (4, 1, 2, 3),
            ....:                x).simplify_hypergeometric()
            1/144*x^2*hypergeometric((), (3, 4), x) +...
            1/3*x*hypergeometric((), (2, 3), x) + hypergeometric((), (1, 2), x)
            sage: (2*hypergeometric((), (), x)).simplify_hypergeometric()
            2*e^x
            sage: (nest(lambda y: hypergeometric([y], [1], x), 3, 1)
            ....:  .simplify_hypergeometric())
            laguerre(-laguerre(-e^x, x), x)
            sage: (nest(lambda y: hypergeometric([y], [1], x), 3, 1)
            ....:  .simplify_hypergeometric(algorithm='sage'))
            hypergeometric((hypergeometric((e^x,), (1,), x),), (1,), x)

        """
        from sage.functions.hypergeometric import hypergeometric, closed_form
        from sage.calculus.calculus import maxima
        try:
            op = self.operator()
        except RuntimeError:
            return self
        ops = self.operands()
        if op == hypergeometric:
            if algorithm == 'maxima':
                return (self.parent()
                        (maxima.hgfred(map(lambda o: o.simplify_hypergeometric(algorithm),
                                           ops[0].operands()),
                                       map(lambda o: o.simplify_hypergeometric(algorithm),
                                           ops[1].operands()),
                                       ops[2].simplify_hypergeometric(algorithm))))
            elif algorithm == 'sage':
                return (closed_form
                        (hypergeometric(map(lambda o: o.simplify_hypergeometric(algorithm),
                                            ops[0].operands()),
                                        map(lambda o: o.simplify_hypergeometric(algorithm),
                                            ops[1].operands()),
                                        ops[2].simplify_hypergeometric(algorithm))))
            else:
                raise NotImplementedError('unknown algorithm')
        if not op:
            return self
        return op(*map(lambda o: o.simplify_hypergeometric(algorithm), ops))

    hypergeometric_simplify = simplify_hypergeometric


    def simplify_rectform(self, complexity_measure = string_length):
        r"""
        Attempt to simplify this expression by expressing it in the
        form `a + bi` where both `a` and `b` are real. This
        transformation is generally not a simplification, so we use
        the given ``complexity_measure`` to discard
        non-simplifications.

        INPUT:

        - ``self`` -- the expression to simplify.

        - ``complexity_measure`` -- (default:
          ``sage.symbolic.complexity_measures.string_length``) a
          function taking a symbolic expression as an argument and
          returning a measure of that expressions complexity. If
          ``None`` is supplied, the simplification will be performed
          regardless of the result.

        OUTPUT:

        If the transformation produces a simpler expression (according
        to ``complexity_measure``) then that simpler expression is
        returned. Otherwise, the original expression is returned.

        ALGORITHM:

        We first call :meth:`rectform()` on the given
        expression. Then, the supplied complexity measure is used to
        determine whether or not the result is simpler than the
        original expression.

        EXAMPLES:

        The exponential form of `\tan(x)`::

            sage: f = ( e^(I*x) - e^(-I*x) ) / ( I*e^(I*x) + I*e^(-I*x) )
            sage: f.simplify_rectform()
            sin(x)/cos(x)

        This should not be expanded with Euler's formula since the
        resulting expression is longer when considered as a string,
        and the default ``complexity_measure`` uses string length to
        determine which expression is simpler::

            sage: f = e^(I*x)
            sage: f.simplify_rectform()
            e^(I*x)

        However, if we pass ``None`` as our complexity measure, it
        is::

            sage: f = e^(I*x)
            sage: f.simplify_rectform(complexity_measure = None)
            cos(x) + I*sin(x)

        TESTS:

        When given ``None``, we should always call :meth:`rectform()`
        and return the result::

            sage: polynomials = QQ['x']
            sage: f = SR(polynomials.random_element())
            sage: g = f.simplify_rectform(complexity_measure = None)
            sage: bool(g == f.rectform())
            True

        """
        simplified_expr = self.rectform()

        if complexity_measure is None:
            return simplified_expr

        if complexity_measure(simplified_expr) < complexity_measure(self):
            return simplified_expr
        else:
            return self



    def simplify_real(self):
        r"""
        Simplify the given expression over the real numbers. This allows
        the simplification of `\sqrt{x^{2}}` into `\left|x\right|` and
        the contraction of `\log(x) + \log(y)` into `\log(xy)`.

        INPUT:

        - ``self`` -- the expression to convert.

        OUTPUT:

        A new expression, equivalent to the original one under the
        assumption that the variables involved are real.

        EXAMPLES::

            sage: f = sqrt(x^2)
            sage: f.simplify_real()
            abs(x)

        ::

            sage: y = SR.var('y')
            sage: f = log(x) + 2*log(y)
            sage: f.simplify_real()
            log(x*y^2)

        TESTS:

        We set the Maxima ``domain`` variable to 'real' before we call
        out to Maxima. When we return, however, we should set the
        ``domain`` back to what it was, rather than assuming that it
        was 'complex'::

            sage: from sage.calculus.calculus import maxima
            sage: maxima('domain: real;')
            real
            sage: x.simplify_real()
            x
            sage: maxima('domain;')
            real
            sage: maxima('domain: complex;')
            complex

        We forget the assumptions that our variables are real after
        simplification; make sure we don't forget an assumption that
        existed before we were called::

            sage: assume(x, 'real')
            sage: x.simplify_real()
            x
            sage: assumptions()
            [x is real]
            sage: forget()

        We also want to be sure that we don't forget assumptions on
        other variables::

            sage: x,y,z = SR.var('x,y,z')
            sage: assume(y, 'integer')
            sage: assume(z, 'antisymmetric')
            sage: x.simplify_real()
            x
            sage: assumptions()
            [y is integer, z is antisymmetric]
            sage: forget()

        No new assumptions should exist after the call::

            sage: assumptions()
            []
            sage: x.simplify_real()
            x
            sage: assumptions()
            []

        """
        from sage.symbolic.assumptions import assume, assumptions, forget
        from sage.calculus.calculus import maxima
        original_domain = maxima.eval('domain')
        original_assumptions = assumptions()

        maxima.eval('domain: real$')

        # We might as well go all the way and tell Maxima to assume
        # that all variables are real. Since we're setting the
        # simplification domain (and it's indiscriminate), you'd
        # better not call this unless your variables really are real
        # anyway.
        for v in self.variables():
            assume(v, 'real');

        # This will round trip through Maxima, essentially performing
        # self.simplify() in the process.
        result = self.simplify_log()

        # Set the domain back to what it was before we were called.
        maxima.eval('domain: %s$' % original_domain)

        # Forget all assumptions, and restore the ones that existed
        # when we were called. This is much simpler than the bookkeeping
        # necessary otherwise.
        forget()
        for assumption in original_assumptions:
            assume(assumption);

        return result


    def simplify_trig(self,expand=True):
        r"""
        Optionally expand and then employ identities such as
        `\sin(x)^2 + \cos(x)^2 = 1`, `\cosh(x)^2 - \sinh(x)^2 = 1`,
        `\sin(x)\csc(x) = 1`, or `\tanh(x)=\sinh(x)/\cosh(x)`
        to simplify expressions containing tan, sec, etc., to sin,
        cos, sinh, cosh.

        INPUT:

        - ``self`` - symbolic expression

        - ``expand`` - (default:True) if True, expands trigonometric
          and hyperbolic functions of sums of angles and of multiple
          angles occurring in ``self`` first. For best results,
          ``self`` should be expanded. See also :meth:`expand_trig` to
          get more controls on this expansion.

        ALIAS: :meth:`trig_simplify` and :meth:`simplify_trig` are the same

        EXAMPLES::

            sage: f = sin(x)^2 + cos(x)^2; f
            cos(x)^2 + sin(x)^2
            sage: f.simplify()
            cos(x)^2 + sin(x)^2
            sage: f.simplify_trig()
            1
            sage: h = sin(x)*csc(x)
            sage: h.simplify_trig()
            1
            sage: k = tanh(x)*cosh(2*x)
            sage: k.simplify_trig()
            (2*sinh(x)^3 + sinh(x))/cosh(x)

        In some cases we do not want to expand::

            sage: f=tan(3*x)
            sage: f.simplify_trig()
            (4*cos(x)^2 - 1)*sin(x)/(4*cos(x)^3 - 3*cos(x))
            sage: f.simplify_trig(False)
            sin(3*x)/cos(3*x)

        """
        # much better to expand first, since it often doesn't work
        # right otherwise!
        if expand:
            return self.parent()(self._maxima_().trigexpand().trigsimp())
        else:
            return self.parent()(self._maxima_().trigsimp())

    trig_simplify = simplify_trig

    def simplify_rational(self,algorithm='full', map=False):
        r"""
        Simplify rational expressions.

        INPUT:

        - ``self`` - symbolic expression

        - ``algorithm`` - (default: 'full') string which switches the
          algorithm for simplifications. Possible values are

          - 'simple' (simplify rational functions into quotient of two
            polynomials),

          - 'full' (apply repeatedly, if necessary)

          - 'noexpand' (convert to commmon denominator and add)

        - ``map`` - (default: False) if True, the result is an
          expression whose leading operator is the same as that of the
          expression ``self`` but whose subparts are the results of
          applying simplification rules to the corresponding subparts
          of the expressions.

        ALIAS: :meth:`rational_simplify` and :meth:`simplify_rational`
        are the same

        DETAILS: We call Maxima functions ratsimp, fullratsimp and
        xthru. If each part of the expression has to be simplified
        separately, we use Maxima function map.

        EXAMPLES::

            sage: f = sin(x/(x^2 + x))
            sage: f
            sin(x/(x^2 + x))
            sage: f.simplify_rational()
            sin(1/(x + 1))

        ::

            sage: f = ((x - 1)^(3/2) - (x + 1)*sqrt(x - 1))/sqrt((x - 1)*(x + 1)); f
            -((x + 1)*sqrt(x - 1) - (x - 1)^(3/2))/sqrt((x + 1)*(x - 1))
            sage: f.simplify_rational()
            -2*sqrt(x - 1)/sqrt(x^2 - 1)

        With ``map=True`` each term in a sum is simplified separately
        and thus the resuls are shorter for functions which are
        combination of rational and nonrational funtions. In the
        following example, we use this option if we want not to
        combine logarithm and the rational function into one
        fraction::

            sage: f=(x^2-1)/(x+1)-ln(x)/(x+2)
            sage: f.simplify_rational()
            (x^2 + x - log(x) - 2)/(x + 2)
            sage: f.simplify_rational(map=True)
            x - log(x)/(x + 2) - 1

        Here is an example from the Maxima documentation of where
        ``algorithm='simple'`` produces an (possibly useful) intermediate
        step::

            sage: y = var('y')
            sage: g = (x^(y/2) + 1)^2*(x^(y/2) - 1)^2/(x^y - 1)
            sage: g.simplify_rational(algorithm='simple')
            (x^(2*y) - 2*x^y + 1)/(x^y - 1)
            sage: g.simplify_rational()
            x^y - 1

        With option ``algorithm='noexpand'`` we only convert to common
        denominators and add. No expansion of products is performed::

            sage: f=1/(x+1)+x/(x+2)^2
            sage: f.simplify_rational()
            (2*x^2 + 5*x + 4)/(x^3 + 5*x^2 + 8*x + 4)
            sage: f.simplify_rational(algorithm='noexpand')
            ((x + 2)^2 + (x + 1)*x)/((x + 2)^2*(x + 1))
        """
        self_m = self._maxima_()
        if algorithm == 'full':
            maxima_method = 'fullratsimp'
        elif algorithm == 'simple':
            maxima_method = 'ratsimp'
        elif algorithm == 'noexpand':
            maxima_method = 'xthru'
        else:
            raise NotImplementedError("unknown algorithm, see the help for available algorithms")
        P = self_m.parent()
        self_str=self_m.str()
        if map:
            cmd = "if atom(%s) then %s(%s) else map(%s,%s)"%(self_str,maxima_method,self_str,maxima_method,self_str)
        else:
            cmd = "%s(%s)"%(maxima_method,self_m.str())
        res = P(cmd)
        return self.parent()(res)

    rational_simplify = simplify_rational

    def simplify_factorial(self):
        """
        Simplify by combining expressions with factorials, and by
        expanding binomials into factorials.

        ALIAS: factorial_simplify and simplify_factorial are the same

        EXAMPLES:

        Some examples are relatively clear::

            sage: var('n,k')
            (n, k)
            sage: f = factorial(n+1)/factorial(n); f
            factorial(n + 1)/factorial(n)
            sage: f.simplify_factorial()
            n + 1

        ::

            sage: f = factorial(n)*(n+1); f
            (n + 1)*factorial(n)
            sage: simplify(f)
            (n + 1)*factorial(n)
            sage: f.simplify_factorial()
            factorial(n + 1)

        ::

            sage: f = binomial(n, k)*factorial(k)*factorial(n-k); f
            binomial(n, k)*factorial(k)*factorial(-k + n)
            sage: f.simplify_factorial()
            factorial(n)

        A more complicated example, which needs further processing::

            sage: f = factorial(x)/factorial(x-2)/2 + factorial(x+1)/factorial(x)/2; f
            1/2*factorial(x + 1)/factorial(x) + 1/2*factorial(x)/factorial(x - 2)
            sage: g = f.simplify_factorial(); g
            1/2*(x - 1)*x + 1/2*x + 1/2
            sage: g.simplify_rational()
            1/2*x^2 + 1/2


        TESTS:

        Check that the problem with applying `full_simplify()` to gamma
        functions (:trac:`9240`) has been fixed::

            sage: gamma(1/3)
            gamma(1/3)
            sage: gamma(1/3).full_simplify()
            gamma(1/3)
            sage: gamma(4/3)
            gamma(4/3)
            sage: gamma(4/3).full_simplify()
            1/3*gamma(1/3)

        """
        return self.parent()(self._maxima_().makefact().factcomb().minfactorial())

    factorial_simplify = simplify_factorial

    def expand_sum(self):
        r"""
        For every symbolic sum in the given expression, try to expand it,
        symbolically or numerically.

        While symbolic sum expressions with constant limits are evaluated
        immediately on the command line, unevaluated sums of this kind can
        result from, e.g., substitution of limit variables.

        INPUT:

        - ``self`` - symbolic expression

        EXAMPLES::

            sage: (k,n) = var('k,n')
            sage: ex = sum(abs(-k*k+n),k,1,n)(n=8); ex
            sum(abs(-k^2 + 8), k, 1, 8)
            sage: ex.expand_sum()
            162
            sage: f(x,k) = sum((2/n)*(sin(n*x)*(-1)^(n+1)), n, 1, k)
            sage: f(x,2)
            -2*sum((-1)^n*sin(n*x)/n, n, 1, 2)
            sage: f(x,2).expand_sum()
            -sin(2*x) + 2*sin(x)

        We can use this to do floating-point approximation as well::

            sage: (k,n) = var('k,n')
            sage: f(n)=sum(sqrt(abs(-k*k+n)),k,1,n)
            sage: f(n=8)
            sum(sqrt(abs(-k^2 + 8)), k, 1, 8)
            sage: f(8).expand_sum()
            sqrt(41) + sqrt(17) + 2*sqrt(14) + 3*sqrt(7) + 2*sqrt(2) + 3
            sage: f(8).expand_sum().n()
            31.7752256945384

        See :trac:`9424` for making the following no longer raise
        an error::

            sage: f(8).n()
            Traceback (most recent call last):
            ...
            TypeError: cannot evaluate symbolic expression numerically
        """
        return self.parent()(self._maxima_().simplify_sum())

    def canonicalize_radical(self):
        r"""
        Choose a canonical branch of the given expression. The square
        root, cube root, natural log, etc. functions are multi-valued. The
        ``canonicalize_radical()`` method will choose *one* of these values
        based on a heuristic.

        For example, ``sqrt(x^2)`` has two values: ``x``, and
        ``-x``. The ``canonicalize_radical()`` function will choose
        *one* of them, consistently, based on the behavior of the
        expression as ``x`` tends to positive infinity. The solution
        chosen is the one which exhibits this same behavior. Since
        ``sqrt(x^2)`` approaches positive infinity as ``x`` does, the
        solution chosen is ``x`` (which also tends to positive
        infinity).

        .. WARNING::

            As shown in the examples below, a canonical form is not always
            returned, i.e., two mathematically identical expressions might
            be converted to different expressions.

            Assumptions are not taken into account during the
            transformation. This may result in a branch choice
            inconsistent with your assumptions.

        ALGORITHM:

        This uses the Maxima ``radcan()`` command. From the Maxima
        documentation:

        .. pull-quote::

            Simplifies an expression, which can contain logs,
            exponentials, and radicals, by converting it into a form
            which is canonical over a large class of expressions and a
            given ordering of variables; that is, all functionally
            equivalent forms are mapped into a unique form. For a
            somewhat larger class of expressions, radcan produces a
            regular form. Two equivalent expressions in this class do
            not necessarily have the same appearance, but their
            difference can be simplified by radcan to zero.

            For some expressions radcan is quite time consuming. This
            is the cost of exploring certain relationships among the
            components of the expression for simplifications based on
            factoring and partial fraction expansions of exponents.

        EXAMPLES:

        ``canonicalize_radical()`` can perform some of the same
        manipulations as :meth:`log_expand`::

            sage: y = SR.symbol('y')
            sage: f = log(x*y)
            sage: f.log_expand()
            log(x) + log(y)
            sage: f.canonicalize_radical()
            log(x) + log(y)

        And also handles some exponential functions::

            sage: f = (e^x-1)/(1+e^(x/2))
            sage: f.canonicalize_radical()
            e^(1/2*x) - 1

        It can also be used to change the base of a logarithm when the
        arguments to ``log()`` are positive real numbers::

            sage: f = log(8)/log(2)
            sage: f.canonicalize_radical()
            3

        ::

            sage: a = SR.symbol('a')
            sage: f = (log(x+x^2)-log(x))^a/log(1+x)^(a/2)
            sage: f.canonicalize_radical()
            log(x + 1)^(1/2*a)

        The simplest example of counter-intuitive behavior is what
        happens when we take the square root of a square::

            sage: sqrt(x^2).canonicalize_radical()
            x

        If you don't want this kind of "simplification," don't use
        ``canonicalize_radical()``.

        This behavior can also be triggered when the expression under
        the radical is not given explicitly as a square::

            sage: sqrt(x^2 - 2*x + 1).canonicalize_radical()
            x - 1

        Another place where this can become confusing is with
        logarithms of complex numbers. Suppose ``x`` is complex with
        ``x == r*e^(I*t)`` (``r`` real). Then ``log(x)`` is
        ``log(r) + I*(t + 2*k*pi)`` for some integer ``k``.

        Calling ``canonicalize_radical()`` will choose a branch,
        eliminating the solutions for all choices of ``k`` but
        one. Simplified by hand, the expression below is
        ``(1/2)*log(2) + I*pi*k`` for integer ``k``. However,
        ``canonicalize_radical()`` will take each log expression, and
        choose one particular solution, dropping the other. When the
        results are subtracted, we're left with no imaginary part::

            sage: f = (1/2)*log(2*x) + (1/2)*log(1/x)
            sage: f.canonicalize_radical()
            1/2*log(2)

        Naturally the result is wrong for some choices of ``x``::

            sage: f(x = -1)
            I*pi + 1/2*log(2)

        The example below shows two expressions e1 and e2 which are
        "simplified" to different expressions, while their difference
        is "simplified" to zero; thus ``canonicalize_radical()`` does
        not return a canonical form::

            sage: e1 = 1/(sqrt(5)+sqrt(2))
            sage: e2 = (sqrt(5)-sqrt(2))/3
            sage: e1.canonicalize_radical()
            1/(sqrt(5) + sqrt(2))
            sage: e2.canonicalize_radical()
            1/3*sqrt(5) - 1/3*sqrt(2)
            sage: (e1-e2).canonicalize_radical()
            0

        The issue reported in :trac:`3520` is a case where
        ``canonicalize_radical()`` causes a numerical integral to be
        calculated incorrectly::

            sage: f1 = sqrt(25 - x) * sqrt( 1 + 1/(4*(25-x)) )
            sage: f2 = f1.canonicalize_radical()
            sage: numerical_integral(f1.real(), 0, 1)[0] # abs tol 1e-10
            4.974852579915647
            sage: numerical_integral(f2.real(), 0, 1)[0] # abs tol 1e-10
            -4.974852579915647

        TESTS:

        This tests that :trac:`11668` has been fixed (by :trac:`12780`)::

            sage: a,b = var('a b', domain='real')
            sage: A = abs((a+I*b))^2
            sage: A.canonicalize_radical()
            a^2 + b^2
            sage: imag(A)
            0
            sage: imag(A.canonicalize_radical())
            0

        Ensure that deprecation warnings are thrown for the old
        "simplify" aliases::

            sage: x.simplify_radical()
            doctest...: DeprecationWarning: simplify_radical is deprecated. Please use canonicalize_radical instead.
            See http://trac.sagemath.org/11912 for details.
            x
            sage: x.radical_simplify()
            doctest...: DeprecationWarning: radical_simplify is deprecated. Please use canonicalize_radical instead.
            See http://trac.sagemath.org/11912 for details.
            x
            sage: x.simplify_exp()
            doctest...: DeprecationWarning: simplify_exp is deprecated. Please use canonicalize_radical instead.
            See http://trac.sagemath.org/11912 for details.
            x
            sage: x.exp_simplify()
            doctest...: DeprecationWarning: exp_simplify is deprecated. Please use canonicalize_radical instead.
            See http://trac.sagemath.org/11912 for details.
            x

        """
        from sage.calculus.calculus import maxima
        res = self.parent()(self._maxima_().radcan())
        return res

    # Repeat the deprecated_function_alias() call so that each use of
    # an alias below will throw a new warning. If we set
    # e.g. radical_simplify = simplify_radical, we'd only get one
    # warning from a use of simplify_radical followed by a use of
    # radical_simplify.
    simplify_radical = deprecated_function_alias(11912, canonicalize_radical)
    radical_simplify = deprecated_function_alias(11912, canonicalize_radical)
    simplify_exp = deprecated_function_alias(11912, canonicalize_radical)
    exp_simplify = deprecated_function_alias(11912, canonicalize_radical)

    def simplify_log(self,algorithm=None):
        r"""
        Simplify a (real) symbolic expression that contains logarithms.

        The given expression is scanned recursively, transforming
        subexpressions of the form `a \log(b) + c \log(d)` into
        `\log(b^{a} d^{c})` before simplifying within the ``log()``.

        The user can specify conditions that `a` and `c` must satisfy
        before this transformation will be performed using the optional
        parameter ``algorithm``.

        .. WARNING::

            This is only safe to call if every variable in the given
            expression is assumed to be real. The simplification it performs
            is in general not valid over the complex numbers. For example::

                sage: x,y = SR.var('x,y')
                sage: f = log(x*y) - (log(x) + log(y))
                sage: f(x=-1, y=i)
                -2*I*pi
                sage: f.simplify_log()
                0

        INPUT:

        - ``self`` - expression to be simplified

        - ``algorithm`` - (default: None) optional, governs the condition
          on `a` and `c` which must be satisfied to contract expression
          `a \log(b) + c \log(d)`. Values are

          - ``None`` (use Maxima default, integers),

          - ``'one'`` (1 and -1),

          - ``'ratios'`` (rational numbers),

          - ``'constants'`` (constants),

          - ``'all'`` (all expressions).

        ALGORITHM:

        This uses the Maxima ``logcontract()`` command.

        ALIAS:

        :meth:`log_simplify` and :meth:`simplify_log` are the same.

        EXAMPLES::

            sage: x,y,t=var('x y t')

        Only two first terms are contracted in the following example;
        the logarithm with coefficient `\frac{1}{2}` is not contracted::

            sage: f = log(x)+2*log(y)+1/2*log(t)
            sage: f.simplify_log()
            log(x*y^2) + 1/2*log(t)

        To contract all terms in the previous example, we use the
        ``'ratios'`` ``algorithm``::

            sage: f.simplify_log(algorithm='ratios')
            log(sqrt(t)*x*y^2)

        To contract terms with no coefficient (more precisely, with
        coefficients `1` and `-1`), we use the ``'one'``
        ``algorithm``::

            sage: f = log(x)+2*log(y)-log(t)
            sage: f.simplify_log('one')
            2*log(y) + log(x/t)

        ::

            sage: f = log(x)+log(y)-1/3*log((x+1))
            sage: f.simplify_log()
            log(x*y) - 1/3*log(x + 1)

            sage: f.simplify_log('ratios')
            log(x*y/(x + 1)^(1/3))

        `\pi` is an irrational number; to contract logarithms in the
        following example we have to set ``algorithm`` to ``'constants'``
        or ``'all'``::

            sage: f = log(x)+log(y)-pi*log((x+1))
            sage: f.simplify_log('constants')
            log(x*y/(x + 1)^pi)

        ``x*log(9)`` is contracted only if ``algorithm`` is ``'all'``::

            sage: (x*log(9)).simplify_log()
            x*log(9)
            sage: (x*log(9)).simplify_log('all')
            log(9^x)

        TESTS:

        Ensure that the option ``algorithm`` from one call has no
        influence upon future calls (a Maxima flag was set, and we have
        to ensure that its value has been restored)::

            sage: f = log(x)+2*log(y)+1/2*log(t)
            sage: f.simplify_log('one')
            1/2*log(t) + log(x) + 2*log(y)

            sage: f.simplify_log('ratios')
            log(sqrt(t)*x*y^2)

            sage: f.simplify_log()
            log(x*y^2) + 1/2*log(t)

        This shows that the issue at :trac:`7334` is fixed. Maxima
        intentionally keeps the expression inside the log factored::

            sage: log_expr = (log(sqrt(2)-1)+log(sqrt(2)+1))
            sage: log_expr.simplify_log('all')
            log((sqrt(2) + 1)*(sqrt(2) - 1))
            sage: _.simplify_rational()
            0

        We should use the current simplification domain rather than
        set it to 'real' explicitly (:trac:`12780`)::

            sage: f = sqrt(x^2)
            sage: f.simplify_log()
            sqrt(x^2)
            sage: from sage.calculus.calculus import maxima
            sage: maxima('domain: real;')
            real
            sage: f.simplify_log()
            abs(x)
            sage: maxima('domain: complex;')
            complex

        AUTHORS:

        - Robert Marik (11-2009)
        """
        from sage.calculus.calculus import maxima
        maxima.eval('savelogexpand:logexpand$ logexpand:false$')
        if algorithm is not None:
            maxima.eval('logconcoeffp:\'logconfun$')
        if algorithm == 'ratios':
            maxima.eval('logconfun(m):= featurep(m,integer) or ratnump(m)$')
        elif algorithm == 'one':
            maxima.eval('logconfun(m):= is(m=1) or is(m=-1)$')
        elif algorithm == 'constants':
            maxima.eval('logconfun(m):= constantp(m)$')
        elif algorithm == 'all':
            maxima.eval('logconfun(m):= true$')
        elif algorithm is not None:
            raise NotImplementedError("unknown algorithm, see the help for available algorithms")
        res = self.parent()(self._maxima_().logcontract())
        if algorithm is not None:
            maxima.eval('logconcoeffp:false$')
        maxima.eval('logexpand:savelogexpand$')
        return res

    log_simplify = simplify_log

    def expand_log(self,algorithm='products'):
        r"""
        Simplify symbolic expression, which can contain logs.

        Expands logarithms of powers, logarithms of products and
        logarithms of quotients.  The option ``algorithm`` specifies
        which expression types should be expanded.

        INPUT:

        - ``self`` - expression to be simplified

        - ``algorithm`` - (default: 'products') optional, governs which
          expression is expanded. Possible values are

          - 'nothing' (no expansion),

          - 'powers' (log(a^r) is expanded),

          - 'products' (like 'powers' and also log(a*b) are expanded),

          - 'all' (all possible expansion).

          See also examples below.

        DETAILS: This uses the Maxima simplifier and sets
        ``logexpand`` option for this simplifier. From the Maxima
        documentation: "Logexpand:true causes log(a^b) to become
        b*log(a). If it is set to all, log(a*b) will also simplify to
        log(a)+log(b). If it is set to super, then log(a/b) will also
        simplify to log(a)-log(b) for rational numbers a/b,
        a#1. (log(1/b), for integer b, always simplifies.) If it is
        set to false, all of these simplifications will be turned
        off. "

        ALIAS: :meth:`log_expand` and :meth:`expand_log` are the same

        EXAMPLES:

        By default powers and products (and quotients) are expanded,
        but not quotients of integers::

            sage: (log(3/4*x^pi)).log_expand()
            pi*log(x) + log(3/4)

        To expand also log(3/4) use ``algorithm='all'``::

            sage: (log(3/4*x^pi)).log_expand('all')
            pi*log(x) - log(4) + log(3)

        To expand only the power use ``algorithm='powers'``.::

            sage: (log(x^6)).log_expand('powers')
            6*log(x)

        The expression ``log((3*x)^6)`` is not expanded with
        ``algorithm='powers'``, since it is converted into product
        first::

            sage: (log((3*x)^6)).log_expand('powers')
            log(729*x^6)

        This shows that the option ``algorithm`` from the previous call
        has no influence to future calls (we changed some default
        Maxima flag, and have to ensure that this flag has been
        restored)::

            sage: (log(3/4*x^pi)).log_expand()
            pi*log(x) + log(3/4)

            sage: (log(3/4*x^pi)).log_expand('all')
            pi*log(x) - log(4) + log(3)

            sage: (log(3/4*x^pi)).log_expand()
            pi*log(x) + log(3/4)

        TESTS:

        Most of these log expansions only make sense over the
        reals. So, we should set the Maxima ``domain`` variable to
        'real' before we call out to Maxima. When we return, however, we
        should set the ``domain`` back to what it was, rather than
        assuming that it was 'complex'. See :trac:`12780`::

            sage: from sage.calculus.calculus import maxima
            sage: maxima('domain: real;')
            real
            sage: x.expand_log()
            x
            sage: maxima('domain;')
            real
            sage: maxima('domain: complex;')
            complex

        AUTHORS:

        - Robert Marik (11-2009)
        """
        from sage.calculus.calculus import maxima
        original_domain = maxima.eval('domain')
        maxima.eval('domain: real$ savelogexpand:logexpand$')
        if algorithm == 'nothing':
            maxima_method='false'
        elif algorithm == 'powers':
            maxima_method='true'
        elif algorithm == 'products':
            maxima_method='all'
        elif algorithm == 'all':
            maxima_method='super'
        else:
            raise NotImplementedError("unknown algorithm, see the help for available algorithms")
        maxima.eval('logexpand:%s'%maxima_method)
        res = self._maxima_()
        res = res.sage()
        # Set the domain back to what it was before expand_log() was called.
        maxima.eval('domain: %s$ logexpand:savelogexpand$' % original_domain)
        return res

    log_expand = expand_log


    def factor(self, dontfactor=[]):
        """
        Factor the expression, containing any number of variables or functions, into
        factors irreducible over the integers.

        INPUT:


        -  ``self`` - a symbolic expression

        -  ``dontfactor`` - list (default: []), a list of
           variables with respect to which factoring is not to occur.
           Factoring also will not take place with respect to any variables
           which are less important (using the variable ordering assumed for
           CRE form) than those on the 'dontfactor' list.


        EXAMPLES::

            sage: x,y,z = var('x, y, z')
            sage: (x^3-y^3).factor()
            (x^2 + x*y + y^2)*(x - y)
            sage: factor(-8*y - 4*x + z^2*(2*y + x))
            (x + 2*y)*(z + 2)*(z - 2)
            sage: f = -1 - 2*x - x^2 + y^2 + 2*x*y^2 + x^2*y^2
            sage: F = factor(f/(36*(1 + 2*y + y^2)), dontfactor=[x]); F
            1/36*(x^2 + 2*x + 1)*(y - 1)/(y + 1)

        If you are factoring a polynomial with rational coefficients (and
        dontfactor is empty) the factorization is done using Singular
        instead of Maxima, so the following is very fast instead of
        dreadfully slow::

            sage: var('x,y')
            (x, y)
            sage: (x^99 + y^99).factor()
            (x^60 + x^57*y^3 - x^51*y^9 - x^48*y^12 + x^42*y^18 + x^39*y^21 -
            x^33*y^27 - x^30*y^30 - x^27*y^33 + x^21*y^39 + x^18*y^42 -
            x^12*y^48 - x^9*y^51 + x^3*y^57 + y^60)*(x^20 + x^19*y -
            x^17*y^3 - x^16*y^4 + x^14*y^6 + x^13*y^7 - x^11*y^9 -
            x^10*y^10 - x^9*y^11 + x^7*y^13 + x^6*y^14 - x^4*y^16 -
            x^3*y^17 + x*y^19 + y^20)*(x^10 - x^9*y + x^8*y^2 - x^7*y^3 +
            x^6*y^4 - x^5*y^5 + x^4*y^6 - x^3*y^7 + x^2*y^8 - x*y^9 +
            y^10)*(x^6 - x^3*y^3 + y^6)*(x^2 - x*y + y^2)*(x + y)
        """
        from sage.calculus.calculus import symbolic_expression_from_maxima_string, symbolic_expression_from_string
        if len(dontfactor) > 0:
            m = self._maxima_()
            name = m.name()
            varstr = ','.join(['_SAGE_VAR_'+str(v) for v in dontfactor])
            cmd = 'block([dontfactor:[%s]],factor(%s))'%(varstr, name)
            return symbolic_expression_from_maxima_string(cmd)
        else:
            try:
                from sage.rings.all import QQ
                f = self.polynomial(QQ)
                w = repr(f.factor())
                return symbolic_expression_from_string(w)
            except TypeError:
                pass
            return self.parent()(self._maxima_().factor())

    def factor_list(self, dontfactor=[]):
        """
        Return a list of the factors of self, as computed by the
        factor command.

        INPUT:

        -  ``self`` - a symbolic expression

        -  ``dontfactor`` - see docs for :meth:`factor`

        .. note::

           If you already have a factored expression and just want to
           get at the individual factors, use the `_factor_list` method
           instead.

        EXAMPLES::

            sage: var('x, y, z')
            (x, y, z)
            sage: f = x^3-y^3
            sage: f.factor()
            (x^2 + x*y + y^2)*(x - y)

        Notice that the -1 factor is separated out::

            sage: f.factor_list()
            [(x^2 + x*y + y^2, 1), (x - y, 1)]

        We factor a fairly straightforward expression::

            sage: factor(-8*y - 4*x + z^2*(2*y + x)).factor_list()
            [(x + 2*y, 1), (z + 2, 1), (z - 2, 1)]

        A more complicated example::

            sage: var('x, u, v')
            (x, u, v)
            sage: f = expand((2*u*v^2-v^2-4*u^3)^2 * (-u)^3 * (x-sin(x))^3)
            sage: f.factor()
            -(4*u^3 - 2*u*v^2 + v^2)^2*u^3*(x - sin(x))^3
            sage: g = f.factor_list(); g
            [(4*u^3 - 2*u*v^2 + v^2, 2), (u, 3), (x - sin(x), 3), (-1, 1)]

        This function also works for quotients::

            sage: f = -1 - 2*x - x^2 + y^2 + 2*x*y^2 + x^2*y^2
            sage: g = f/(36*(1 + 2*y + y^2)); g
            1/36*(x^2*y^2 + 2*x*y^2 - x^2 + y^2 - 2*x - 1)/(y^2 + 2*y + 1)
            sage: g.factor(dontfactor=[x])
            1/36*(x^2 + 2*x + 1)*(y - 1)/(y + 1)
            sage: g.factor_list(dontfactor=[x])
            [(x^2 + 2*x + 1, 1), (y + 1, -1), (y - 1, 1), (1/36, 1)]

        This example also illustrates that the exponents do not have to be
        integers::

            sage: f = x^(2*sin(x)) * (x-1)^(sqrt(2)*x); f
            (x - 1)^(sqrt(2)*x)*x^(2*sin(x))
            sage: f.factor_list()
            [(x - 1, sqrt(2)*x), (x, 2*sin(x))]
        """
        return self.factor(dontfactor=dontfactor)._factor_list()

    def _factor_list(self):
        r"""
        Turn an expression already in factored form into a list of (prime,
        power) pairs.

        This is used, e.g., internally by the :meth:`factor_list`
        command.

        EXAMPLES::

            sage: g = factor(x^3 - 1); g
            (x^2 + x + 1)*(x - 1)
            sage: v = g._factor_list(); v
            [(x^2 + x + 1, 1), (x - 1, 1)]
            sage: type(v)
            <type 'list'>
        """
        op = self.operator()
        if op is mul_vararg:
            return sum([f._factor_list() for f in self.operands()], [])
        elif op is operator.pow:
            return [tuple(self.operands())]
        else:
            return [(self, 1)]

    ###################################################################
    # Units
    ###################################################################
    def convert(self, target=None):
        """
        Call the convert function in the units package. For symbolic
        variables that are not units, this function just returns the
        variable.

        INPUT:

        - ``self`` -- the symbolic expression converting from
        - ``target`` -- (default None) the symbolic expression
          converting to

        OUTPUT:

        A symbolic expression.

        EXAMPLES::

            sage: units.length.foot.convert()
            381/1250*meter
            sage: units.mass.kilogram.convert(units.mass.pound)
            100000000/45359237*pound

        We do not get anything new by converting an ordinary symbolic variable::

            sage: a = var('a')
            sage: a - a.convert()
            0

        Raises ValueError if self and target are not convertible::

            sage: units.mass.kilogram.convert(units.length.foot)
            Traceback (most recent call last):
            ...
            ValueError: Incompatible units
            sage: (units.length.meter^2).convert(units.length.foot)
            Traceback (most recent call last):
            ...
            ValueError: Incompatible units

        Recognizes derived unit relationships to base units and other
        derived units::

            sage: (units.length.foot/units.time.second^2).convert(units.acceleration.galileo)
            762/25*galileo
            sage: (units.mass.kilogram*units.length.meter/units.time.second^2).convert(units.force.newton)
            newton
            sage: (units.length.foot^3).convert(units.area.acre*units.length.inch)
            1/3630*(acre*inch)
            sage: (units.charge.coulomb).convert(units.current.ampere*units.time.second)
            (ampere*second)
            sage: (units.pressure.pascal*units.si_prefixes.kilo).convert(units.pressure.pounds_per_square_inch)
            1290320000000/8896443230521*pounds_per_square_inch

        For decimal answers multiply by 1.0::

            sage: (units.pressure.pascal*units.si_prefixes.kilo).convert(units.pressure.pounds_per_square_inch)*1.0
            0.145037737730209*pounds_per_square_inch

        Converting temperatures works as well::

            sage: s = 68*units.temperature.fahrenheit
            sage: s.convert(units.temperature.celsius)
            20*celsius
            sage: s.convert()
            293.150000000000*kelvin

        Trying to multiply temperatures by another unit then converting
        raises a ValueError::

            sage: wrong = 50*units.temperature.celsius*units.length.foot
            sage: wrong.convert()
            Traceback (most recent call last):
            ...
            ValueError: Cannot convert
        """
        import units
        return units.convert(self, target)

    ###################################################################
    # solve
    ###################################################################
    def roots(self, x=None, explicit_solutions=True, multiplicities=True, ring=None):
        r"""
        Return roots of ``self`` that can be found exactly,
        possibly with multiplicities.  Not all roots are guaranteed to
        be found.

        .. warning::

           This is *not* a numerical solver - use ``find_root`` to
           solve for self == 0 numerically on an interval.

        INPUT:

        - ``x`` - variable to view the function in terms of
          (use default variable if not given)

        - ``explicit_solutions`` - bool (default True); require that
          roots be explicit rather than implicit

        - ``multiplicities`` - bool (default True); when True, return
          multiplicities

        - ``ring`` - a ring (default None): if not None, convert
          self to a polynomial over ring and find roots over ring

        OUTPUT:

        A list of pairs ``(root, multiplicity)`` or list of roots.

        If there are infinitely many roots, e.g., a function like
        `\sin(x)`, only one is returned.

        EXAMPLES::

            sage: var('x, a')
            (x, a)

        A simple example::

            sage: ((x^2-1)^2).roots()
            [(-1, 2), (1, 2)]
            sage: ((x^2-1)^2).roots(multiplicities=False)
            [-1, 1]

        A complicated example::

            sage: f = expand((x^2 - 1)^3*(x^2 + 1)*(x-a)); f
            -a*x^8 + x^9 + 2*a*x^6 - 2*x^7 - 2*a*x^2 + 2*x^3 + a - x

        The default variable is `a`, since it is the first in
        alphabetical order::

            sage: f.roots()
            [(x, 1)]

        As a polynomial in `a`, `x` is indeed a root::

            sage: f.poly(a)
            x^9 - 2*x^7 + 2*x^3 - (x^8 - 2*x^6 + 2*x^2 - 1)*a - x
            sage: f(a=x)
            0

        The roots in terms of `x` are what we expect::

            sage: f.roots(x)
            [(a, 1), (-I, 1), (I, 1), (1, 3), (-1, 3)]

        Only one root of `\sin(x) = 0` is given::

            sage: f = sin(x)
            sage: f.roots(x)
            [(0, 1)]

        .. note::

            It is possible to solve a greater variety of equations
            using ``solve()`` and the keyword ``to_poly_solve``,
            but only at the price of possibly encountering
            approximate solutions.  See documentation for f.solve
            for more details.

        We derive the roots of a general quadratic polynomial::

            sage: var('a,b,c,x')
            (a, b, c, x)
            sage: (a*x^2 + b*x + c).roots(x)
            [(-1/2*(b + sqrt(b^2 - 4*a*c))/a, 1), (-1/2*(b - sqrt(b^2 - 4*a*c))/a, 1)]

        By default, all the roots are required to be explicit rather than
        implicit. To get implicit roots, pass ``explicit_solutions=False``
        to ``.roots()`` ::

            sage: var('x')
            x
            sage: f = x^(1/9) + (2^(8/9) - 2^(1/9))*(x - 1) - x^(8/9)
            sage: f.roots()
            Traceback (most recent call last):
            ...
            RuntimeError: no explicit roots found
            sage: f.roots(explicit_solutions=False)
            [((2^(8/9) + x^(8/9) - 2^(1/9) - x^(1/9))/(2^(8/9) - 2^(1/9)), 1)]

        Another example, but involving a degree 5 poly whose roots do not
        get computed explicitly::

            sage: f = x^5 + x^3 + 17*x + 1
            sage: f.roots()
            Traceback (most recent call last):
            ...
            RuntimeError: no explicit roots found
            sage: f.roots(explicit_solutions=False)
            [(x^5 + x^3 + 17*x + 1, 1)]
            sage: f.roots(explicit_solutions=False, multiplicities=False)
            [x^5 + x^3 + 17*x + 1]

        Now let us find some roots over different rings::

            sage: f.roots(ring=CC)
            [(-0.0588115223184..., 1), (-1.331099917875... - 1.52241655183732*I, 1), (-1.331099917875... + 1.52241655183732*I, 1), (1.36050567903502 - 1.51880872209965*I, 1), (1.36050567903502 + 1.51880872209965*I, 1)]
            sage: (2.5*f).roots(ring=RR)
            [(-0.058811522318449..., 1)]
            sage: f.roots(ring=CC, multiplicities=False)
            [-0.05881152231844..., -1.331099917875... - 1.52241655183732*I, -1.331099917875... + 1.52241655183732*I, 1.36050567903502 - 1.51880872209965*I, 1.36050567903502 + 1.51880872209965*I]
            sage: f.roots(ring=QQ)
            []
            sage: f.roots(ring=QQbar, multiplicities=False)
            [-0.05881152231844944?, -1.331099917875796? - 1.522416551837318?*I, -1.331099917875796? + 1.522416551837318?*I, 1.360505679035020? - 1.518808722099650?*I, 1.360505679035020? + 1.518808722099650?*I]

        Root finding over finite fields::

            sage: f.roots(ring=GF(7^2, 'a'))
            [(3, 1), (4*a + 6, 2), (3*a + 3, 2)]

        TESTS::

            sage: (sqrt(3) * f).roots(ring=QQ)
            Traceback (most recent call last):
            ...
            TypeError: unable to convert sqrt(3) to a rational

        Check if :trac:`9538` is fixed::

            sage: var('f6,f5,f4,x')
            (f6, f5, f4, x)
            sage: e=15*f6*x^2 + 5*f5*x + f4
            sage: res = e.roots(x); res
            [(-1/30*(5*f5 + sqrt(25*f5^2 - 60*f4*f6))/f6, 1), (-1/30*(5*f5 - sqrt(25*f5^2 - 60*f4*f6))/f6, 1)]
            sage: e.subs(x=res[0][0]).is_zero()
            True
        """
        if x is None:
            x = self.default_variable()
        if ring is not None:
            p = self.polynomial(ring)
            return p.roots(ring=ring, multiplicities=multiplicities)

        S, mul = self.solve(x, multiplicities=True, explicit_solutions=explicit_solutions)
        if len(mul) == 0 and explicit_solutions:
            raise RuntimeError("no explicit roots found")
        else:
            rt_muls = [(S[i].rhs(), mul[i]) for i in range(len(mul))]
        if multiplicities:
            return rt_muls
        else:
            return [ rt for rt, mul in rt_muls ]

    def solve(self, x, multiplicities=False, solution_dict=False, explicit_solutions=False, to_poly_solve=False):
        r"""
        Analytically solve the equation ``self == 0`` or a univariate
        inequality for the variable `x`.

        .. warning::

           This is not a numerical solver - use ``find_root`` to solve
           for self == 0 numerically on an interval.

        INPUT:

        -  ``x`` - variable(s) to solve for

        -  ``multiplicities`` - bool (default: False); if True,
           return corresponding multiplicities.  This keyword is
           incompatible with ``to_poly_solve=True`` and does not make
           any sense when solving an inequality.

        -  ``solution_dict`` - bool (default: False); if True or non-zero,
           return a list of dictionaries containing solutions. Not used
           when solving an inequality.

        -  ``explicit_solutions`` - bool (default: False); require that
           all roots be explicit rather than implicit. Not used
           when solving an inequality.

        -  ``to_poly_solve`` - bool (default: False) or string; use
           Maxima's ``to_poly_solver`` package to search for more possible
           solutions, but possibly encounter approximate solutions.
           This keyword is incompatible with ``multiplicities=True``
           and is not used when solving an inequality. Setting ``to_poly_solve``
           to ``'force'`` omits Maxima's solve command (useful when
           some solutions of trigonometric equations are lost).

        EXAMPLES::

            sage: z = var('z')
            sage: (z^5 - 1).solve(z)
            [z == e^(2/5*I*pi), z == e^(4/5*I*pi), z == e^(-4/5*I*pi), z == e^(-2/5*I*pi), z == 1]

            sage: solve((z^3-1)^3, z, multiplicities=True)
            ([z == 1/2*I*sqrt(3) - 1/2, z == -1/2*I*sqrt(3) - 1/2, z == 1], [3, 3, 3])

        A simple example to show the use of the keyword
        ``multiplicities``::

            sage: ((x^2-1)^2).solve(x)
            [x == -1, x == 1]
            sage: ((x^2-1)^2).solve(x,multiplicities=True)
            ([x == -1, x == 1], [2, 2])
            sage: ((x^2-1)^2).solve(x,multiplicities=True,to_poly_solve=True)
            Traceback (most recent call last):
            ...
            NotImplementedError: to_poly_solve does not return multiplicities

        Here is how the ``explicit_solutions`` keyword functions::

            sage: solve(sin(x)==x,x)
            [x == sin(x)]
            sage: solve(sin(x)==x,x,explicit_solutions=True)
            []
            sage: solve(x*sin(x)==x^2,x)
            [x == 0, x == sin(x)]
            sage: solve(x*sin(x)==x^2,x,explicit_solutions=True)
            [x == 0]

        The following examples show the use of the keyword ``to_poly_solve``::

            sage: solve(abs(1-abs(1-x)) == 10, x)
            [abs(abs(x - 1) - 1) == 10]
            sage: solve(abs(1-abs(1-x)) == 10, x, to_poly_solve=True)
            [x == -10, x == 12]

            sage: var('Q')
            Q
            sage: solve(Q*sqrt(Q^2 + 2) - 1, Q)
            [Q == 1/sqrt(Q^2 + 2)]
            sage: solve(Q*sqrt(Q^2 + 2) - 1, Q, to_poly_solve=True)
            [Q == 1/sqrt(-sqrt(2) + 1), Q == 1/sqrt(sqrt(2) + 1)]

        In some cases there may be infinitely many solutions indexed
        by a dummy variable.  If it begins with ``z``, it is implicitly
        assumed to be an integer, a real if with ``r``, and so on::

            sage: solve( sin(x)==cos(x), x, to_poly_solve=True)
            [x == 1/4*pi + pi*z...]

        An effort is made to only return solutions that satisfy the current assumptions::

            sage: solve(x^2==4, x)
            [x == -2, x == 2]
            sage: assume(x<0)
            sage: solve(x^2==4, x)
            [x == -2]
            sage: solve((x^2-4)^2 == 0, x, multiplicities=True)
            ([x == -2], [2])
            sage: solve(x^2==2, x)
            [x == -sqrt(2)]
            sage: assume(x, 'rational')
            sage: solve(x^2 == 2, x)
            []
            sage: solve(x^2==2-z, x)
            [x == -sqrt(-z + 2)]
            sage: solve((x-z)^2==2, x)
            [x == z - sqrt(2), x == z + sqrt(2)]

        In some cases it may be worthwhile to directly use ``to_poly_solve``
        if one suspects some answers are being missed::

            sage: forget()
            sage: solve(cos(x)==0, x)
            [x == 1/2*pi]
            sage: solve(cos(x)==0, x, to_poly_solve=True)
            [x == 1/2*pi]
            sage: solve(cos(x)==0, x, to_poly_solve='force')
            [x == 1/2*pi + pi*z77]

        The same may also apply if a returned unsolved expression has a
        denominator, but the original one did not::

            sage: solve(cos(x) * sin(x) == 1/2, x, to_poly_solve=True)
            [sin(x) == 1/2/cos(x)]
            sage: solve(cos(x) * sin(x) == 1/2, x, to_poly_solve=True, explicit_solutions=True)
            [x == 1/4*pi + pi*z...]
            sage: solve(cos(x) * sin(x) == 1/2, x, to_poly_solve='force')
            [x == 1/4*pi + pi*z...]

        We can also solve for several variables::

            sage: var('b, c')
            (b, c)
            sage: solve((b-1)*(c-1), [b,c])
            [[b == 1, c == r4], [b == r5, c == 1]]

        We use sympy for Diophantine equations, see :meth:`solve_diophantine` ::

            sage: assume(x, 'integer')
            sage: assume(z, 'integer')
            sage: solve((x-z)^2==2, x)
            []

            sage: forget()

        Some basic inequalities can be also solved::

            sage: x,y=var('x,y'); (ln(x)-ln(y)>0).solve(x)
            [[log(x) - log(y) > 0]]

        ::

            sage: x,y=var('x,y'); (ln(x)>ln(y)).solve(x)  # random
            [[0 < y, y < x, 0 < x]]
            [[y < x, 0 < y]]

        TESTS:

        :trac:`7325` (solving inequalities)::

            sage: (x^2>1).solve(x)
            [[x < -1], [x > 1]]

        Catch error message from Maxima::

            sage: solve(acot(x),x)
            []

        ::

            sage: solve(acot(x),x,to_poly_solve=True)
            []

        :trac:`7491` fixed::

            sage: y=var('y')
            sage: solve(y==y,y)
            [y == r1]
            sage: solve(y==y,y,multiplicities=True)
            ([y == r1], [])

            sage: from sage.symbolic.assumptions import GenericDeclaration
            sage: GenericDeclaration(x, 'rational').assume()
            sage: solve(x^2 == 2, x)
            []
            sage: forget()

        :trac:`8390` fixed::

            sage: solve(sin(x)==1/2,x)
            [x == 1/6*pi]

        ::

            sage: solve(sin(x)==1/2,x,to_poly_solve=True)
            [x == 1/6*pi]

        ::

            sage: solve(sin(x)==1/2, x, to_poly_solve='force')
            [x == 1/6*pi + 2*pi*z..., x == 5/6*pi + 2*pi*z...]

        :trac:`11618` fixed::

            sage: g(x)=0
            sage: solve(g(x)==0,x,solution_dict=True)
            [{x: r1}]

        :trac:`13286` fixed::

            sage: solve([x-4], [x])
            [x == 4]

        :trac:`13645`: fixed::

            sage: x.solve((1,2))
            Traceback (most recent call last):
            ...
            TypeError: (1, 2) are not valid variables.

        :trac:`17128`: fixed::

            sage: var('x,y')
            (x, y)
            sage: f = x+y
            sage: sol = f.solve([x, y], solution_dict=True)
            sage: sol[0].get(x) + sol[0].get(y)
            0

        :trac:`16651` fixed::

            sage: (x^7-x-1).solve(x, to_poly_solve=True)     # abs tol 1e-6
            [x == 1.11277569705,
             x == (-0.363623519329 - 0.952561195261*I),
             x == (0.617093477784 - 0.900864951949*I),
             x == (-0.809857800594 - 0.262869645851*I),
             x == (-0.809857800594 + 0.262869645851*I),
             x == (0.617093477784 + 0.900864951949*I),
             x == (-0.363623519329 + 0.952561195261*I)]
        """
        cdef Expression ex
        if is_a_relational(self._gobj):
            if self.operator() is not operator.eq:
                from sage.symbolic.relation import solve_ineq
                try:
                    return(solve_ineq(self)) # trying solve_ineq_univar
                except Exception:
                    pass
                try:
                    return(solve_ineq([self])) # trying solve_ineq_fourier
                except Exception:
                    raise NotImplementedError("solving only implemented for equalities and few special inequalities, see solve_ineq")
            ex = self
        else:
            ex = (self == 0)

        if multiplicities and to_poly_solve:
            raise NotImplementedError("to_poly_solve does not return multiplicities")

        if isinstance(x, (list, tuple)):
            if not all([isinstance(i, Expression) for i in x]):
                raise TypeError("%s are not valid variables." % repr(x))
        else:
            if x is None:
                vars = ex.variables()
                if len(vars) == 0:
                    if multiplicities:
                        return [], []
                    else:
                        return []
                x = vars[0]
            if not isinstance(x, Expression):
                raise TypeError("%s is not a valid variable." % repr(x))

        # check if all variables are assumed integer;
        # if so, we have a Diophantine
        def has_integer_assumption(v):
            from sage.symbolic.assumptions import assumptions, GenericDeclaration
            alist = assumptions()
            return any(isinstance(a, GenericDeclaration) and a.has(v) and
                       a._assumption in ['even','odd','integer','integervalued']
                for a in alist)
        if len(ex.variables()) and all(has_integer_assumption(var) for var in ex.variables()):
            return self.solve_diophantine(x, solution_dict=solution_dict)

        # from here on, maxima is used for solution
        m = ex._maxima_()
        P = m.parent()
        if explicit_solutions:
            P.eval('solveexplicit: true') # switches Maxima to looking for only explicit solutions
        try:
            if to_poly_solve != 'force':
                s = m.solve(x).str()
            else: # omit Maxima's solve command
                s = str([])
        except TypeError as mess: # if Maxima's solve has an error, we catch it
            if "Error executing code in Maxima" in str(mess):
                s = str([])
            else:
                raise
        if explicit_solutions:
            P.eval('solveexplicit: false') # switches Maxima back to default

        if s == 'all':
            if solution_dict:
                ans = [ {x: self.parent().var('r1')} ]
            else:
                ans = [x == self.parent().var('r1')]
            if multiplicities:
                return ans,[]
            else:
                return ans

        from sage.symbolic.relation import string_to_list_of_solutions

        X = string_to_list_of_solutions(s) # our initial list of solutions

        if multiplicities: # to_poly_solve does not return multiplicities, so in this case we end here
            if len(X) == 0:
                return X, []
            else:
                ret_multiplicities = [int(e) for e in str(P.get('multiplicities'))[1:-1].split(',')]

        ########################################################
        # Maxima's to_poly_solver package converts difficult   #
        # equations to (quasi)-polynomial systems and uses     #
        # Maxima's algsys function to try to solve them.       #
        # This allows a much larger range of solved equations, #
        # but also allows for the possibility of approximate   #
        # solutions being returned.                            #
        ########################################################
        if to_poly_solve:
            if len(X) == 0:
                # Maxima's solve gave no solutions
                solutions_so_far = [ex]
                ignore_exceptions = True
            else:
                solutions_so_far = X
                ignore_exceptions = False
            X = []
            for eq in solutions_so_far:
                if eq.lhs().is_symbol() and (eq.lhs() == x) and (x not in eq.rhs().variables()):
                    X.append(eq)
                    continue
                try:
                    m = eq._maxima_()
                    s = m.to_poly_solve(x, options='algexact:true')
                    T = string_to_list_of_solutions(repr(s))
                    X.extend([t[0] for t in T])
                except TypeError as mess:
                    if ignore_exceptions:
                        continue
                    elif "Error executing code in Maxima" in str(mess) or \
                         "unable to make sense of Maxima expression" in \
                         str(mess):
                        if not explicit_solutions:
                            X.append(eq) # we keep this implicit solution
                    else:
                        raise

        # make sure all the assumptions are satisfied
        from sage.symbolic.assumptions import assumptions
        to_check = assumptions()
        if to_check:
            for ix, soln in reversed(list(enumerate(X))):
                if soln.lhs().is_symbol():
                    if any([a.contradicts(soln) for a in to_check]):
                        del X[ix]
                        if multiplicities:
                            del ret_multiplicities[ix]
                        continue

        if solution_dict:
            if isinstance(x, (list, tuple)):
                X = [{sol.left():sol.right() for sol in b} for b in X]
            else:
                X = [dict([[sol.left(),sol.right()]]) for sol in X]

        if multiplicities:
            return X, ret_multiplicities
        else:
            return X

    def solve_diophantine(self, x=None, solution_dict=False):
        """
        Solve a polynomial equation in the integers (a so called Diophantine).

        If the argument is just a polynomial expression, equate to zero.
        If ``solution_dict=True`` return a list of dictionaries instead of
        a list of tuples.

        EXAMPLES::

            sage: x,y = var('x,y')
            sage: solve_diophantine(3*x == 4)
            []
            sage: solve_diophantine(x^2 - 9)
            [-3, 3]
            sage: sorted(solve_diophantine(x^2 + y^2 == 25))
            [(-4, -3), (-4, 3), (0, -5), (0, 5), (4, -3), (4, 3)]

        The function is used when ``solve()`` is called with all variables
        assumed integer::

            sage: assume(x, 'integer')
            sage: assume(y, 'integer')
            sage: sorted(solve(x*y == 1, (x,y)))
            [(-1, -1), (1, 1)]

        You can also pick specific variables, and get the solution as
        a dictionary::

            sage: solve_diophantine(x*y == 10, x)
            [-10, -5, -2, -1, 1, 2, 5, 10]
            sage: sorted(solve_diophantine(x*y - y == 10, (x,y)))
            [(-9, -1), (-4, -2), (-1, -5), (0, -10), (2, 10), (3, 5), (6, 2), (11, 1)]
            sage: res = solve_diophantine(x*y - y == 10, solution_dict=True)
            sage: sol = [{y: -5, x: -1}, {y: -10, x: 0}, {y: -1, x: -9}, {y: -2, x: -4}, {y: 10, x: 2}, {y: 1, x: 11}, {y: 2, x: 6}, {y: 5, x: 3}]
            sage: all(solution in res for solution in sol) and bool(len(res) == len(sol))
            True

        If the solution is parametrized the parameter(s) are not defined,
        but you can substitute them with specific integer values::

            sage: x,y,z = var('x,y,z')
            sage: sol=solve_diophantine(x^2-y==0); sol
            (t, t^2)
            sage: print [(sol[0].subs(t=t),sol[1].subs(t=t)) for t in range(-3,4)]
            [(-3, 9), (-2, 4), (-1, 1), (0, 0), (1, 1), (2, 4), (3, 9)]
            sage: sol = solve_diophantine(x^2 + y^2 == z^2); sol
            (2*p*q, p^2 - q^2, p^2 + q^2)
            sage: print [(sol[0].subs(p=p,q=q),sol[1].subs(p=p,q=q),sol[2].subs(p=p,q=q)) for p in range(1,4) for q in range(1,4)]
            [(2, 0, 2), (4, -3, 5), (6, -8, 10), (4, 3, 5), (8, 0, 8), (12, -5, 13), (6, 8, 10), (12, 5, 13), (18, 0, 18)]

        Solve Brahmagupta-Pell equations::

            sage: sol = solve_diophantine(x^2 - 2*y^2 == 1); sol
            (sqrt(2)*(2*sqrt(2) + 3)^t - sqrt(2)*(-2*sqrt(2) + 3)^t + 3/2*(2*sqrt(2) + 3)^t + 3/2*(-2*sqrt(2) + 3)^t,
             3/4*sqrt(2)*(2*sqrt(2) + 3)^t - 3/4*sqrt(2)*(-2*sqrt(2) + 3)^t + (2*sqrt(2) + 3)^t + (-2*sqrt(2) + 3)^t)
            sage: print [(sol[0].subs(t=t).simplify_full(),sol[1].subs(t=t).simplify_full()) for t in range(-1,5)]
            [(1, 0), (3, 2), (17, 12), (99, 70), (577, 408), (3363, 2378)]

        TESTS::

            sage: solve_diophantine(x^2 - y, x, y)
            Traceback (most recent call last):
            ...
            AttributeError: Please use a tuple or list for several variables.

        .. SEEALSO: http://docs.sympy.org/latest/modules/solvers/diophantine.html
            """
        from sympy.solvers.diophantine import diophantine
        from sympy import sympify

        if solution_dict not in (True,False):
            raise AttributeError("Please use a tuple or list for several variables.")
        if is_a_relational(self._gobj) and self.operator() is operator.eq:
            ex = self.lhs() - self.rhs()
        else:
            ex = self
        sympy_ex = sympify(ex)
        solutions = diophantine(sympy_ex)
        if isinstance(solutions, (set)):
            solutions = list(solutions)

        if len(solutions) == 0:
            return []
        if not isinstance(solutions[0], tuple):
            solutions = [sol._sage_() for sol in solutions]
        else:
            solutions = [tuple(s._sage_() for s in sol) for sol in solutions]
        if x is None:
            wanted_vars = ex.variables()
            var_idx = range(len(ex.variables()))
        else:
            if isinstance(x, (list, tuple)):
                wanted_vars = x
            else:
                wanted_vars = [x]
            var_idx = [ex.variables().index(v) for v in wanted_vars]

        if solution_dict == False:
            if len(wanted_vars) == 1:
                ret = sorted([sol[var_idx[0]] for sol in solutions])
            else:
                ret = [tuple([sol[i] for i in var_idx]) for sol in solutions]
        else:
            ret = [dict([[ex.variables()[i],sol[i]] for i in var_idx]) for sol in solutions]

        if len(ret) == 1:
            ret = ret[0]
        return ret

    def find_root(self, a, b, var=None, xtol=10e-13, rtol=4.5e-16, maxiter=100, full_output=False):
        """
        Numerically find a root of self on the closed interval [a,b] (or
        [b,a]) if possible, where self is a function in the one variable.
        Note: this function only works in fixed (machine) precision, it is not
        possible to get arbitrary precision approximations with it.

        INPUT:

        -  ``a, b`` - endpoints of the interval

        -  ``var`` - optional variable

        -  ``xtol, rtol`` - the routine converges when a root
           is known to lie within xtol of the value return. Should be >= 0. The
           routine modifies this to take into account the relative precision
           of doubles.

        -  ``maxiter`` - integer; if convergence is not
           achieved in maxiter iterations, an error is raised. Must be >= 0.

        -  ``full_output`` - bool (default: False), if True,
           also return object that contains information about convergence.


        EXAMPLES:

        Note that in this example both f(-2) and f(3) are positive,
        yet we still find a root in that interval::

            sage: f = x^2 - 1
            sage: f.find_root(-2, 3)
            1.0
            sage: f.find_root(-2, 3, x)
            1.0
            sage: z, result = f.find_root(-2, 3, full_output=True)
            sage: result.converged
            True
            sage: result.flag
            'converged'
            sage: result.function_calls
            11
            sage: result.iterations
            10
            sage: result.root
            1.0

        More examples::

            sage: (sin(x) + exp(x)).find_root(-10, 10)
            -0.588532743981862...
            sage: sin(x).find_root(-1,1)
            0.0
            sage: (1/tan(x)).find_root(3,3.5)
            3.1415926535...

        An example with a square root::

            sage: f = 1 + x + sqrt(x+2); f.find_root(-2,10)
            -1.618033988749895

        Some examples that Ted Kosan came up with::

            sage: t = var('t')
            sage: v = 0.004*(9600*e^(-(1200*t)) - 2400*e^(-(300*t)))
            sage: v.find_root(0, 0.002)
            0.001540327067911417...

        With this expression, we can see there is a
        zero very close to the origin::

            sage: a = .004*(8*e^(-(300*t)) - 8*e^(-(1200*t)))*(720000*e^(-(300*t)) - 11520000*e^(-(1200*t))) +.004*(9600*e^(-(1200*t)) - 2400*e^(-(300*t)))^2
            sage: show(plot(a, 0, .002), xmin=0, xmax=.002)

        It is easy to approximate with ``find_root``::

            sage: a.find_root(0,0.002)
            0.0004110514049349...

        Using solve takes more effort, and even then gives
        only a solution with free (integer) variables::

            sage: a.solve(t)
            []
            sage: b = a.canonicalize_radical(); b
            -23040.0*(-2.0*e^(1800*t) + 25.0*e^(900*t) - 32.0)*e^(-2400*t)
            sage: b.solve(t)
            []
            sage: b.solve(t, to_poly_solve=True)
            [t == 1/450*I*pi*z... + 1/900*log(-3/4*sqrt(41) + 25/4),
             t == 1/450*I*pi*z... + 1/900*log(3/4*sqrt(41) + 25/4)]
            sage: n(1/900*log(-3/4*sqrt(41) + 25/4))
            0.000411051404934985

        We illustrate that root finding is only implemented in one
        dimension::

            sage: x, y = var('x,y')
            sage: (x-y).find_root(-2,2)
            Traceback (most recent call last):
            ...
            NotImplementedError: root finding currently only implemented in 1 dimension.

        TESTS:

        Test the special case that failed for the first attempt to fix
        :trac:`3980`::

            sage: t = var('t')
            sage: find_root(1/t - x,0,2)
            Traceback (most recent call last):
            ...
            NotImplementedError: root finding currently only implemented in 1 dimension.
        """
        if is_a_relational(self._gobj) and self.operator() is not operator.eq:
            raise ValueError("Symbolic equation must be an equality.")
        from sage.numerical.optimize import find_root
        if self.number_of_arguments() == 0:
            if bool(self == 0):
                return a
            else:
                raise RuntimeError("no zero in the interval, since constant expression is not 0.")
        elif self.number_of_arguments() == 1:
            f = self._fast_float_(self.default_variable())
            return find_root(f, a=a, b=b, xtol=xtol,
                             rtol=rtol,maxiter=maxiter,
                             full_output=full_output)
        else:
            raise NotImplementedError("root finding currently only implemented in 1 dimension.")

    def find_local_maximum(self, a, b, var=None, tol=1.48e-08, maxfun=500):
        r"""
        Numerically find a local maximum of the expression ``self``
        on the interval [a,b] (or [b,a]) along with the point at which the
        maximum is attained.

        See the documentation for
        :func:`find_local_minimum` for more details.

        EXAMPLES::

            sage: f = x*cos(x)
            sage: f.find_local_maximum(0,5)
            (0.5610963381910451, 0.8603335890...)
            sage: f.find_local_maximum(0,5, tol=0.1, maxfun=10)
            (0.561090323458081..., 0.857926501456...)
        """
        minval, x = (-self).find_local_minimum(a, b, var=var, tol=tol,
                                                     maxfun=maxfun)
        return -minval, x

    def find_local_minimum(self, a, b, var=None, tol=1.48e-08, maxfun=500):
        r"""
        Numerically find a local minimum of the expression ``self``
        on the interval [a,b] (or [b,a]) and the point at which it attains
        that minimum. Note that ``self`` must be a function of
        (at most) one variable.

        INPUT:

        -  ``var`` - variable (default: first variable in
           self)

        -  ``a,b`` - endpoints of interval on which to minimize
           self.

        -  ``tol`` - the convergence tolerance

        -  ``maxfun`` - maximum function evaluations


        OUTPUT:

        A tuple ``(minval, x)``, where

        - ``minval`` -- float. The minimum value that self takes on in
          the interval ``[a,b]``.

        - ``x`` -- float. The point at which self takes on the minimum
          value.

        EXAMPLES::

            sage: f = x*cos(x)
            sage: f.find_local_minimum(1, 5)
            (-3.288371395590..., 3.4256184695...)
            sage: f.find_local_minimum(1, 5, tol=1e-3)
            (-3.288371361890..., 3.4257507903...)
            sage: f.find_local_minimum(1, 5, tol=1e-2, maxfun=10)
            (-3.288370845983..., 3.4250840220...)
            sage: show(f.plot(0, 20))
            sage: f.find_local_minimum(1, 15)
            (-9.477294259479..., 9.5293344109...)

        ALGORITHM:

        Uses :func:`sage.numerical.optimize.find_local_minimum`.

        AUTHORS:

        - William Stein (2007-12-07)
        """
        from sage.numerical.optimize import find_local_minimum

        if var is None:
            var = self.default_variable()
        return find_local_minimum(self._fast_float_(var),
                                        a=a, b=b, tol=tol, maxfun=maxfun )

    ###################
    # Fast Evaluation #
    ###################
    def _fast_float_(self, *vars):
        """
        Return an object which provides fast floating point
        evaluation of this symbolic expression.

        See :mod:`sage.ext.fast_eval` for more information.

        EXAMPLES::

            sage: f = sqrt(x+1)
            sage: ff = f._fast_float_('x')
            sage: ff(1.0)
            1.4142135623730951
            sage: type(_)
            <type 'float'>
        """
        from sage.symbolic.expression_conversions import fast_float
        return fast_float(self, *vars)

    def _fast_callable_(self, etb):
        """
        Given an ExpressionTreeBuilder *etb*, return an Expression representing
        this symbolic expression.

        EXAMPLES::

            sage: from sage.ext.fast_callable import ExpressionTreeBuilder
            sage: etb = ExpressionTreeBuilder(vars=['x','y'])
            sage: x,y = var('x,y')
            sage: f = y+2*x^2
            sage: f._fast_callable_(etb)
            add(mul(ipow(v_0, 2), 2), v_1)
        """
        from sage.symbolic.expression_conversions import fast_callable
        return fast_callable(self, etb)

    def show(self):
        r"""
        Pretty-Print this symbolic expression

        This typeset it nicely and prints it immediately.

        OUTPUT:

        This method does not return anything. Like ``print``, output
        is sent directly to the screen.

        EXAMPLES::

            sage: (x^2 + 1).show()
            <html><script type="math/tex">\newcommand{\Bold}[1]{\mathbf{#1}}x^{2} + 1</script></html>
        """
        from sage.repl.rich_output.pretty_print import pretty_print
        pretty_print(self)

    def plot(self, *args, **kwds):
        """
        Plot a symbolic expression. All arguments are passed onto the standard plot command.

        EXAMPLES:

        This displays a straight line::

            sage: sin(2).plot((x,0,3))
            Graphics object consisting of 1 graphics primitive

        This draws a red oscillatory curve::

            sage: sin(x^2).plot((x,0,2*pi), rgbcolor=(1,0,0))
            Graphics object consisting of 1 graphics primitive

        Another plot using the variable theta::

            sage: var('theta')
            theta
            sage: (cos(theta) - erf(theta)).plot((theta,-2*pi,2*pi))
            Graphics object consisting of 1 graphics primitive

        A very thick green plot with a frame::

            sage: sin(x).plot((x,-4*pi, 4*pi), thickness=20, rgbcolor=(0,0.7,0)).show(frame=True)

        You can embed 2d plots in 3d space as follows::

            sage: plot(sin(x^2), (x,-pi, pi), thickness=2).plot3d(z = 1)
            Graphics3d Object

        A more complicated family::

            sage: G = sum([plot(sin(n*x), (x,-2*pi, 2*pi)).plot3d(z=n) for n in [0,0.1,..1]])
            sage: G.show(frame_aspect_ratio=[1,1,1/2])  # long time (5s on sage.math, 2012)

        A plot involving the floor function::

            sage: plot(1.0 - x * floor(1/x), (x,0.00001,1.0))
            Graphics object consisting of 1 graphics primitive

        Sage used to allow symbolic functions with "no arguments";
        this no longer works::

            sage: plot(2*sin, -4, 4)
            Traceback (most recent call last):
            ...
            TypeError: unsupported operand parent(s) for '*': 'Integer Ring' and '<class 'sage.functions.trig.Function_sin'>'

        You should evaluate the function first::

            sage: plot(2*sin(x), -4, 4)
            Graphics object consisting of 1 graphics primitive

        TESTS::

            sage: f(x) = x*(1 - x)
            sage: plot(f,0,1)
            Graphics object consisting of 1 graphics primitive
        """
        from sage.symbolic.callable import is_CallableSymbolicExpression
        from sage.symbolic.ring import is_SymbolicVariable
        from sage.plot.plot import plot

        # see if the user passed a variable in.
        if 'param' in kwds:
            param = kwds['param']
        else:
            param = None
            for i, arg in enumerate(args):
                if is_SymbolicVariable(arg):
                    param = arg
                    args = args[:i] + args[i+1:]
                    break

        if param is None:
            if is_CallableSymbolicExpression(self):
                A = self.arguments()
                if len(A) == 0:
                    raise ValueError("function has no input arguments")
                else:
                    param = A[0]

                f = self._plot_fast_callable(param)
            else:
                A = self.variables()
                if len(A) == 0:
                    #Here we handle the case where f is something
                    #like ``sin``, which has takes arguments which
                    #aren't explicitly given
                    n = self.number_of_arguments()
                    f = self._plot_fast_callable()
                else:
                    param = A[0]
                    try:
                        f = self._plot_fast_callable(param)
                    except NotImplementedError:
                        return self.function(param)
        else:
            try:
                f = self._plot_fast_callable(param)
            except NotImplementedError:
                return self.function(param)
        return plot(f, *args, **kwds)

    def _plot_fast_callable(self, *vars):
        """
        Internal function used for creating a fast callable version of this
        symbolic expression for plotting.

        EXAMPLES::

            sage: x = var('x', domain='real')
            sage: s = abs((1+I*x)^4); s
            (I*x + 1)^2*(-I*x + 1)^2
            sage: s._plot_fast_callable(x)
            <sage.ext.interpreters.wrapper_py.Wrapper_py object at ...>
            sage: s._plot_fast_callable(x)(10)
            10201
            sage: abs((I*10+1)^4)
            10201
            sage: plot(s)
            Graphics object consisting of 1 graphics primitive

        Check that :trac:`15030` is fixed::

            sage: abs(log(x))._plot_fast_callable(x)(-0.2)
            3.52985761682672
            sage: f = function('f', evalf_func=lambda self,x,parent: I*x)
            sage: plot(abs(f(x)), 0,5)
            Graphics object consisting of 1 graphics primitive
        """
        from sage.ext.fast_callable import fast_callable
        return fast_callable(self, vars=vars, expect_one_var=True)

    ############
    # Calculus #
    ############
    def sum(self, *args, **kwds):
        r"""
        Return the symbolic sum
        `\sum_{v = a}^b self`

        with respect to the variable `v` with endpoints
        `a` and `b`.

        INPUT:

        -  ``v`` - a variable or variable name

        -  ``a`` - lower endpoint of the sum

        -  ``b`` - upper endpoint of the sum

        - ``algorithm`` - (default: ``'maxima'``)  one of

                - ``'maxima'`` - use Maxima (the default)

                - ``'maple'`` - (optional) use Maple

                - ``'mathematica'`` - (optional) use Mathematica

                - ``'giac'`` - (optional) use Giac


        EXAMPLES::

            sage: k, n = var('k,n')
            sage: k.sum(k, 1, n).factor()
            1/2*(n + 1)*n

        ::

            sage: (1/k^4).sum(k, 1, oo)
            1/90*pi^4

        ::

            sage: (1/k^5).sum(k, 1, oo)
            zeta(5)

        A well known binomial identity::

            sage: assume(n>=0)
            sage: binomial(n,k).sum(k, 0, n)
            2^n

        And some truncations thereof::

            sage: binomial(n,k).sum(k,1,n)
            2^n - 1
            sage: binomial(n,k).sum(k,2,n)
            2^n - n - 1
            sage: binomial(n,k).sum(k,0,n-1)
            2^n - 1
            sage: binomial(n,k).sum(k,1,n-1)
            2^n - 2

        The binomial theorem::

            sage: x, y = var('x, y')
            sage: (binomial(n,k) * x^k * y^(n-k)).sum(k, 0, n)
            (x + y)^n

        ::

            sage: (k * binomial(n, k)).sum(k, 1, n)
            2^(n - 1)*n

        ::

            sage: ((-1)^k*binomial(n,k)).sum(k, 0, n)
            0

        ::

            sage: (2^(-k)/(k*(k+1))).sum(k, 1, oo)
            -log(2) + 1

        Summing a hypergeometric term::

            sage: (binomial(n, k) * factorial(k) / factorial(n+1+k)).sum(k, 0, n)
            1/2*sqrt(pi)/factorial(n + 1/2)

        We check a well known identity::

            sage: bool((k^3).sum(k, 1, n) == k.sum(k, 1, n)^2)
            True

        A geometric sum::

            sage: a, q = var('a, q')
            sage: (a*q^k).sum(k, 0, n)
            (a*q^(n + 1) - a)/(q - 1)

        The geometric series::

            sage: assume(abs(q) < 1)
            sage: (a*q^k).sum(k, 0, oo)
            -a/(q - 1)

        A divergent geometric series.  Do not forget
        to `forget` your assumptions::

            sage: forget()
            sage: assume(q > 1)
            sage: (a*q^k).sum(k, 0, oo)
            Traceback (most recent call last):
            ...
            ValueError: Sum is divergent.

        This summation only Mathematica can perform::

            sage: (1/(1+k^2)).sum(k, -oo, oo, algorithm = 'mathematica')     # optional - mathematica
            pi*coth(pi)

        Use Giac to perform this summation::

            sage: (sum(1/(1+k^2), k, -oo, oo, algorithm = 'giac')).factor()       # optional - giac
            pi*(e^(2*pi) + 1)/((e^pi + 1)*(e^pi - 1))

        Use Maple as a backend for summation::

            sage: (binomial(n,k)*x^k).sum(k, 0, n, algorithm = 'maple')      # optional - maple
            (x + 1)^n

        .. note::

           #. Sage can currently only understand a subset of the output of Maxima, Maple and
              Mathematica, so even if the chosen backend can perform the summation the
              result might not be convertable into a usable Sage expression.

        TESTS:

        Check that the sum in :trac:`10682` is done right::

            sage: sum(binomial(n,k)*k^2, k, 2, n)
            1/4*(n^2 + n)*2^n - n

        This sum used to give a wrong result (:trac:`9635`) but
        now gives correct results with all relevant assumptions::

            sage: (n,k,j)=var('n,k,j')
            sage: sum(binomial(n,k)*binomial(k-1,j)*(-1)**(k-1-j),k,j+1,n)
            -sum((-1)^(-j + k)*binomial(k - 1, j)*binomial(n, k), k, j + 1, n)
            sage: assume(j>-1)
            sage: sum(binomial(n,k)*binomial(k-1,j)*(-1)**(k-1-j),k,j+1,n)
            1
            sage: forget()
            sage: assume(n>=j)
            sage: sum(binomial(n,k)*binomial(k-1,j)*(-1)**(k-1-j),k,j+1,n)
            -sum((-1)^(-j + k)*binomial(k - 1, j)*binomial(n, k), k, j + 1, n)
            sage: forget()
            sage: assume(j==-1)
            sage: sum(binomial(n,k)*binomial(k-1,j)*(-1)**(k-1-j),k,j+1,n)
            1
            sage: forget()
            sage: assume(j<-1)
            sage: sum(binomial(n,k)*binomial(k-1,j)*(-1)**(k-1-j),k,j+1,n)
            -sum((-1)^(-j + k)*binomial(k - 1, j)*binomial(n, k), k, j + 1, n)
            sage: forget()

        Check that :trac:`16176` is fixed::

            sage: n = var('n')
            sage: sum(log(1-1/n^2),n,2,oo)
            -log(2)
        """
        from sage.calculus.calculus import symbolic_sum
        return symbolic_sum(self, *args, **kwds)

    def integral(self, *args, **kwds):
        """
        Compute the integral of self.  Please see
        :func:`sage.symbolic.integration.integral.integrate` for more details.

        EXAMPLES::

            sage: sin(x).integral(x,0,3)
            -cos(3) + 1
            sage: sin(x).integral(x)
            -cos(x)

        TESTS:

        We check that :trac:`12438` is resolved::

            sage: f(x) = x; f
            x |--> x
            sage: integral(f, x)
            x |--> 1/2*x^2
            sage: integral(f, x, 0, 1)
            1/2

            sage: f(x, y) = x + y
            sage: f
            (x, y) |--> x + y
            sage: integral(f, y, 0, 1)
            x |--> x + 1/2
            sage: integral(f, x, 0, 1)
            y |--> y + 1/2
            sage: _(3)
            7/2
            sage: var("z")
            z
            sage: integral(f, z, 0, 2)
            (x, y) |--> 2*x + 2*y
            sage: integral(f, z)
            (x, y) |--> (x + y)*z
        """
        from sage.symbolic.integration.integral import \
            integral, _normalize_integral_input
        from sage.symbolic.callable import \
            CallableSymbolicExpressionRing, is_CallableSymbolicExpressionRing
        R = self._parent
        if is_CallableSymbolicExpressionRing(R):
            f = ring.SR(self)
            f, v, a, b = _normalize_integral_input(f, *args)
            # Definite integral with respect to a positional variable.
            if a is not None and v in R.arguments():
                arguments = list(R.arguments())
                arguments.remove(v)
                if arguments:
                    arguments = tuple(arguments)
                    R = CallableSymbolicExpressionRing(arguments, check=False)
                else:   # all arguments are gone
                    R = ring.SR
            return R(integral(f, v, a, b, **kwds))
        return integral(self, *args, **kwds)

    integrate = integral

    def nintegral(self, *args, **kwds):
        """
        Compute the numerical integral of self.  Please see
        :obj:`sage.calculus.calculus.nintegral` for more details.

        EXAMPLES::

            sage: sin(x).nintegral(x,0,3)
            (1.989992496600..., 2.209335488557...e-14, 21, 0)
        """
        from sage.calculus.calculus import nintegral
        return nintegral(self, *args, **kwds)

    nintegrate = nintegral

    def minpoly(self, *args, **kwds):
        """
        Return the minimal polynomial of this symbolic expression.

        EXAMPLES::

            sage: golden_ratio.minpoly()
            x^2 - x - 1
        """
        try:
            obj = self.pyobject()
            return obj.minpoly()
        except AttributeError:
            pass
        except TypeError:
            pass
        from sage.calculus.calculus import minpoly
        return minpoly(self, *args, **kwds)

    def limit(self, *args, **kwds):
        """
        Return a symbolic limit.  See
        :obj:`sage.calculus.calculus.limit`

        EXAMPLES::

            sage: (sin(x)/x).limit(x=0)
            1
        """
        from sage.calculus.calculus import limit
        return limit(self, *args, **kwds)

    def laplace(self, t, s):
        """
        Return Laplace transform of self.  See
        :obj:`sage.calculus.calculus.laplace`

        EXAMPLES::

            sage: var('x,s,z')
            (x, s, z)
            sage: (z + exp(x)).laplace(x, s)
            z/s + 1/(s - 1)
        """
        from sage.calculus.calculus import laplace
        return laplace(self, t, s)

    def inverse_laplace(self, t, s):
        """
        Return inverse Laplace transform of self.  See
        :obj:`sage.calculus.calculus.inverse_laplace`

        EXAMPLES::

            sage: var('w, m')
            (w, m)
            sage: f = (1/(w^2+10)).inverse_laplace(w, m); f
            1/10*sqrt(10)*sin(sqrt(10)*m)
        """
        from sage.calculus.calculus import inverse_laplace
        return inverse_laplace(self, t, s)

    def add_to_both_sides(self, x):
        """
        Return a relation obtained by adding *x* to both sides of
        this relation.

        EXAMPLES::

            sage: var('x y z')
            (x, y, z)
            sage: eqn = x^2 + y^2 + z^2 <= 1
            sage: eqn.add_to_both_sides(-z^2)
            x^2 + y^2 <= -z^2 + 1
            sage: eqn.add_to_both_sides(I)
            x^2 + y^2 + z^2 + I <= (I + 1)
        """
        if not is_a_relational(self._gobj):
            raise TypeError("this expression must be a relation")
        return self + x

    def subtract_from_both_sides(self, x):
        """
        Return a relation obtained by subtracting *x* from both sides
        of this relation.

        EXAMPLES::

            sage: eqn = x*sin(x)*sqrt(3) + sqrt(2) > cos(sin(x))
            sage: eqn.subtract_from_both_sides(sqrt(2))
            sqrt(3)*x*sin(x) > -sqrt(2) + cos(sin(x))
            sage: eqn.subtract_from_both_sides(cos(sin(x)))
            sqrt(3)*x*sin(x) + sqrt(2) - cos(sin(x)) > 0
        """
        if not is_a_relational(self._gobj):
            raise TypeError("this expression must be a relation")
        return self - x

    def multiply_both_sides(self, x, checksign=None):
        """
        Return a relation obtained by multiplying both sides of this
        relation by *x*.

        .. note::

           The *checksign* keyword argument is currently ignored and
           is included for backward compatibility reasons only.

        EXAMPLES::

            sage: var('x,y'); f = x + 3 < y - 2
            (x, y)
            sage: f.multiply_both_sides(7)
            7*x + 21 < 7*y - 14
            sage: f.multiply_both_sides(-1/2)
            -1/2*x - 3/2 < -1/2*y + 1
            sage: f*(-2/3)
            -2/3*x - 2 < -2/3*y + 4/3
            sage: f*(-pi)
            -pi*(x + 3) < -pi*(y - 2)

        Since the direction of the inequality never changes when doing
        arithmetic with equations, you can multiply or divide the
        equation by a quantity with unknown sign::

            sage: f*(1+I)
            (I + 1)*x + 3*I + 3 < (I + 1)*y - 2*I - 2
            sage: f = sqrt(2) + x == y^3
            sage: f.multiply_both_sides(I)
            I*x + I*sqrt(2) == I*y^3
            sage: f.multiply_both_sides(-1)
            -x - sqrt(2) == -y^3

        Note that the direction of the following inequalities is
        not reversed::

            sage: (x^3 + 1 > 2*sqrt(3)) * (-1)
            -x^3 - 1 > -2*sqrt(3)
            sage: (x^3 + 1 >= 2*sqrt(3)) * (-1)
            -x^3 - 1 >= -2*sqrt(3)
            sage: (x^3 + 1 <= 2*sqrt(3)) * (-1)
            -x^3 - 1 <= -2*sqrt(3)
        """
        if not is_a_relational(self._gobj):
            raise TypeError("this expression must be a relation")
        return self * x

    def divide_both_sides(self, x, checksign=None):
        """
        Return a relation obtained by dividing both sides of this
        relation by *x*.

        .. note::

           The *checksign* keyword argument is currently ignored and
           is included for backward compatibility reasons only.

        EXAMPLES::

            sage: theta = var('theta')
            sage: eqn =   (x^3 + theta < sin(x*theta))
            sage: eqn.divide_both_sides(theta, checksign=False)
            (x^3 + theta)/theta < sin(theta*x)/theta
            sage: eqn.divide_both_sides(theta)
            (x^3 + theta)/theta < sin(theta*x)/theta
            sage: eqn/theta
            (x^3 + theta)/theta < sin(theta*x)/theta
        """
        if not is_a_relational(self._gobj):
            raise TypeError("this expression must be a relation")
        return self / x

    def implicit_derivative(self, Y, X, n=1):
        """
        Return the n'th derivative of Y with respect to X given implicitly by this expression.

        INPUT:

        - ``Y`` - The dependent variable of the implicit expression.

        - ``X`` - The independent variable with respect to which the derivative is taken.


        - ``n`` - (default : 1) the order of the derivative.

        EXAMPLES::

            sage: var('x, y')
            (x, y)
            sage: f = cos(x)*sin(y)
            sage: f.implicit_derivative(y, x)
            sin(x)*sin(y)/(cos(x)*cos(y))
            sage: g = x*y^2
            sage: g.implicit_derivative(y, x, 3)
            -1/4*(y + 2*y/x)/x^2 + 1/4*(2*y^2/x - y^2/x^2)/(x*y) - 3/4*y/x^3

        It is an error to not include an independent variable term
        in the expression::

            sage: (cos(x)*sin(x)).implicit_derivative(y, x)
            Traceback (most recent call last):
            ...
            ValueError: Expression cos(x)*sin(x) contains no y terms


        TESTS::

            sage: var('x,y')  # check that the pynac registry is not polluted
            (x, y)
            sage: psr = copy(sage.symbolic.ring.pynac_symbol_registry)
            sage: (x^6*y^5).implicit_derivative(y, x, 3)
            -792/125*y/x^3 + 12/25*(15*x^4*y^5 + 28*x^3*y^5)/(x^6*y^4) - 36/125*(20*x^5*y^4 + 43*x^4*y^4)/(x^7*y^3)
            sage: psr == sage.symbolic.ring.pynac_symbol_registry
            True
        """
        from sage.symbolic.ring import SR
        from sage.symbolic.function_factory import SymbolicFunction

        if not self.has(Y):
            raise ValueError("Expression {} contains no {} terms".format(self, Y))
        x = SR.symbol()
        yy = SR.symbol()
        y = SymbolicFunction('y', 1)(x)
        f = SymbolicFunction('f', 2)(x, yy)
        Fx = f.diff(x)
        Fy = f.diff(yy)
        G = -(Fx/Fy)
        G = G.subs({yy: y})
        di = {y.diff(x): -self.diff(X)/self.diff(Y)}
        R = G
        S = G.diff(x, n - 1)
        for i in range(n + 1):
            di[y.diff(x, i + 1).subs({x: x})] = R
            S = S.subs(di)
            R = G.diff(x, i)
            for j in range(n + 1 - i):
                di[f.diff(x, i, yy, j).subs({x: x, yy: y})] = self.diff(X, i, Y, j)
                S = S.subs(di)
        return S

def solve_diophantine(f,  *args, **kwds):
    """
    Solve a Diophantine equation.

    The argument, if not given as symbolic equation, is set equal to zero.
    It can be given in any form that can be converted to symbolic. Please
    see :meth:`Expression.solve_diophantine()` for a detailed
    synopsis.

    EXAMPLES::

        sage: R.<a,b> = PolynomialRing(ZZ); R
        Multivariate Polynomial Ring in a, b over Integer Ring
        sage: solve_diophantine(a^2-3*b^2+1)
        []
        sage: solve_diophantine(a^2-3*b^2+2)
        (1/2*sqrt(3)*(sqrt(3) + 2)^t - 1/2*sqrt(3)*(-sqrt(3) + 2)^t + 1/2*(sqrt(3) + 2)^t + 1/2*(-sqrt(3) + 2)^t,
         1/6*sqrt(3)*(sqrt(3) + 2)^t - 1/6*sqrt(3)*(-sqrt(3) + 2)^t + 1/2*(sqrt(3) + 2)^t + 1/2*(-sqrt(3) + 2)^t)
    """
    from sage.symbolic.ring import SR

    if not isinstance(f, Expression):
        f = SR(f)
    return f.solve_diophantine(*args, **kwds)

cdef dict dynamic_class_cache = {}
cdef get_dynamic_class_for_function(unsigned serial):
    r"""
    Create a dynamic class corresponding to the function with given
    ``serial`` that includes dynamic methods defined by the function.

    Dynamic methods can be defined in a subclass ``EvaluationMethods`` in
    the function body. These will be available in symbolic expressions
    representing evaluations of the said function on some arguments.

    EXAMPLES::

        sage: from sage.symbolic.function import BuiltinFunction
        sage: class TFunc(BuiltinFunction):
        ....:     def __init__(self):
        ....:         BuiltinFunction.__init__(self, 'tfunc', nargs=1)
        ....:
        ....:     class EvaluationMethods:
        ....:         def argp1(fn, self, x):
        ....:             '''
        ....:             Some documentation about a bogus function.
        ....:             '''
        ....:             return x+1
        ....:
        ....:         @property
        ....:         def foo(self):
        ....:             return 5
        ....:
        sage: tfunc = TFunc()
        sage: e = tfunc(x); e
        tfunc(x)
        sage: type(e)
        <class '__main__.Expression_with_dynamic_methods'>
        sage: e.argp1()
        x + 1
        sage: e.foo
        5
        sage: x.argp1()
        Traceback (most recent call last):
        ...
        AttributeError: 'sage.symbolic.expression.Expression' object has no
        attribute 'argp1'
        sage: t = (e + 1).op[0]; t
        tfunc(x)
        sage: t
        tfunc(x)
        sage: type(t)
        <class '__main__.Expression_with_dynamic_methods'>
        sage: t.argp1()
        x + 1
        sage: import sagenb.misc.support as s
        sage: s.completions('t.argp', globals(), system='python')
        ['t.argp1']
        sage: t.argp1.__doc__.strip()
        'Some documentation about a bogus function.'

    Now with two arguments::

        sage: class TFunc2(BuiltinFunction):
        ....:     def __init__(self):
        ....:         BuiltinFunction.__init__(self, 'tfunc', nargs=2)
        ....:
        ....:     class EvaluationMethods:
        ....:         def argsum(fn, self, x, y):
        ....:             return x + y
        ....:
        sage: tfunc2 = TFunc2()
        sage: e = tfunc2(x, 1)
        sage: e.argsum()
        x + 1
    """
    cls = dynamic_class_cache.get(serial)
    if cls is None:
        # if operator is a special function defined by us
        # find the python equivalent and return it
        func_class = get_sfunction_from_serial(serial)
        eval_methods = getattr(func_class, 'EvaluationMethods', None)
        if eval_methods is not None:
            # callable methods need to be wrapped to extract the operands
            # and pass them as arguments
            from sage.symbolic.function_factory import eval_on_operands
            from sage.structure.misc import getattr_from_other_class
            for name in dir(eval_methods):
                m = getattr(eval_methods(), name)
                if callable(m):
                    new_m = eval_on_operands(getattr_from_other_class(
                        func_class, eval_methods, name))
                    setattr(eval_methods, name, new_m)
            cls = dynamic_class('Expression_with_dynamic_methods',
                    (Expression,), eval_methods)
        else:
            cls = Expression

        dynamic_class_cache[serial] = cls

    return cls

cdef Expression new_Expression_from_GEx(parent, GEx juice):
    cdef type cls
    cdef Expression nex
    cdef unsigned serial
    if is_exactly_a_function(juice):
        # if the function defines any dynamic methods these are made
        # available through a dynamic class
        cls = <type>get_dynamic_class_for_function(ex_to_function(juice).get_serial())
    else:
        cls = Expression

    nex = <Expression>cls.__new__(cls)
    GEx_construct_ex(&nex._gobj, juice)
    nex._parent = parent
    return nex

cdef Expression new_Expression_from_pyobject(parent, x):
    cdef GEx exp
    GEx_construct_pyobject(exp, x)
    return new_Expression_from_GEx(parent, exp)

cdef class ExpressionIterator:
    cdef Expression _ex
    cdef int _ind
    cdef int _len
    def __iter__(self):
        """
        Return this iterator object itself.

        EXAMPLES::

            sage: x,y,z = var('x,y,z')
            sage: i = (x+y).iterator()
            sage: iter(i) is i
            True
        """
        return self

    def __next__(self):
        """
        Return the next component of the expression.

        EXAMPLES::

            sage: x,y,z = var('x,y,z')
            sage: i = (x+y).iterator()
            sage: next(i)
            x
        """
        cdef GEx ex
        if self._ind == self._len:
            raise StopIteration
        ex = self._ex._gobj.op(self._ind)
        self._ind+=1
        return new_Expression_from_GEx(self._ex._parent, ex)

cdef inline ExpressionIterator new_ExpIter_from_Expression(Expression ex):
    """
    Construct a new iterator over a symbolic expression.

    EXAMPLES::

        sage: x,y,z = var('x,y,z')
        sage: i = (x+y).iterator() #indirect doctest
    """
    # The const_iterator in GiNaC just keeps an integer index to the current
    # subexpression. We do the same here, to avoid the trouble of having to
    # mess with C++ class constructors/destructors.
    cdef ExpressionIterator m = <ExpressionIterator>ExpressionIterator.__new__(ExpressionIterator)
    m._ex = ex
    m._ind = 0
    m._len  = ex._gobj.nops()
    return m


cdef operators compatible_relation(operators lop, operators rop) except <operators>-1:
    """
    TESTS::

        sage: var('a,b,x,y')
        (a, b, x, y)
        sage: (x < a) + (y <= b)     # indirect doctest
        x + y < a + b
        sage: (x >= 4) * (y > 7)
        x*y > 28
    """
    if lop == rop:
        return lop
    elif lop == not_equal or rop == not_equal:
        raise TypeError("incompatible relations")
    elif lop == equal:
       return rop
    elif rop == equal:
       return lop
    elif lop in [less, less_or_equal] and rop in [less, less_or_equal]:
       return less
    elif lop in [greater, greater_or_equal] and rop in [greater, greater_or_equal]:
       return greater
    else:
        raise TypeError("incompatible relations")<|MERGE_RESOLUTION|>--- conflicted
+++ resolved
@@ -2377,33 +2377,6 @@
 
         More checks for comparisons with infinity (see :trac:`12967`)::
 
-<<<<<<< HEAD
-            sage: assert(bool(SR(oo) > 5))
-            sage: assert(bool(5 < SR(oo)))
-            sage: assert(bool(SR(2) < Infinity))
-            sage: assert(bool(pi < Infinity))
-            sage: assert(not bool(pi>Infinity))
-            sage: assert(bool(2*pi < Infinity))
-            sage: assert(bool(SR(pi) < SR(Infinity)))
-            sage: assert(bool(sqrt(2) < oo))
-            sage: assert(bool(log(2) < oo))
-            sage: assert(bool(e < oo))
-            sage: assert(bool(e+pi < oo))
-            sage: assert(bool(e^pi < oo))
-            sage: assert(not bool(SR(2) < -oo))
-            sage: assert(bool(SR(2) > -oo))
-            sage: assert(bool(exp(2) > -oo))
-            sage: assert(bool(SR(oo) > sqrt(2)))
-            sage: assert(bool(sqrt(2) < SR(oo)))
-            sage: assert(bool(SR(-oo) < sqrt(2)))
-            sage: assert(bool(sqrt(2) > SR(-oo)))
-
-        Check that :trac:`18360` is fixed::
-
-            sage: f(x) = matrix()
-            sage: bool(f(x) - f(x) == 0)
-            True
-=======
             sage: assert(SR(oo) > 5)
             sage: assert(5 < SR(oo))
             sage: assert(SR(2) < Infinity)
@@ -2423,7 +2396,12 @@
             sage: assert(sqrt(2) < SR(oo))
             sage: assert(SR(-oo) < sqrt(2))
             sage: assert(sqrt(2) > SR(-oo))
->>>>>>> 420af54c
+
+        Check that :trac:`18360` is fixed::
+
+            sage: f(x) = matrix()
+            sage: bool(f(x) - f(x) == 0)
+            True
         """
         if self.is_relational():
             # constants are wrappers around Sage objects, compare directly
