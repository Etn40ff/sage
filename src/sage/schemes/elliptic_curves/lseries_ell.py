--- conflicted
+++ resolved
@@ -301,10 +301,6 @@
 
             sage: E = EllipticCurve('37a')
             sage: E.lseries().values_along_line(1, 0.5 + 20*I, 5)
-<<<<<<< HEAD
-              ***   Warning:...new stack size = ...
-=======
->>>>>>> 8029bc64
             [(0.500000000, ...),
              (0.400000000 + 4.00000000*I, 3.31920245 - 2.60028054*I),
              (0.300000000 + 8.00000000*I, -0.886341185 - 0.422640337*I),
@@ -339,10 +335,6 @@
 
             sage: E = EllipticCurve('37a')
             sage: vals = E.lseries().twist_values(1, -12, -4)
-<<<<<<< HEAD
-              ***   Warning:...new stack size = ...
-=======
->>>>>>> 8029bc64
             sage: vals  # abs tol 1e-17
             [(-11, 1.47824342), (-8, 8.9590946e-18), (-7, 1.85307619), (-4, 2.45138938)]
             sage: F = E.quadratic_twist(-8)
