--- conflicted
+++ resolved
@@ -670,11 +670,7 @@
 
     if self.conductor() % p == 0:
         Eq = self.tate_curve(p)
-<<<<<<< HEAD
-        return Eq.height(prec=prec)
-=======
         return Eq.padic_height(prec=prec)
->>>>>>> d20cdced
     elif self.ap(p) % p == 0:
         lp = self.padic_lseries(p)
         return lp.Dp_valued_height(prec=prec)
