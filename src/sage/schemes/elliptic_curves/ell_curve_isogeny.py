--- conflicted
+++ resolved
@@ -1034,14 +1034,7 @@
 
         self.__perform_inheritance_housekeeping()
 
-<<<<<<< HEAD
-        return
-
-
     def _call_(self, P):
-=======
-    def __call__(self, P, output_base_ring=None):
->>>>>>> 308157ef
         r"""
         Function that implements the call-ability of elliptic curve
         isogenies.
