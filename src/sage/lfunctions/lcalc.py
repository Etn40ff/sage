--- conflicted
+++ resolved
@@ -26,13 +26,10 @@
 #
 #                  http://www.gnu.org/licenses/
 ########################################################################
-<<<<<<< HEAD
-from __future__ import absolute_import
-=======
-from __future__ import print_function
->>>>>>> ae8f984a
+from __future__ import absolute_import, print_function
 
 import os
+
 from sage.structure.sage_object import SageObject
 from sage.misc.all import pager
 import sage.rings.all
