--- conflicted
+++ resolved
@@ -433,11 +433,7 @@
         try:
             self.small_powers = <mpz_t *>sage_malloc(sizeof(mpz_t) * (cache_limit + 1))
             if self.small_powers == NULL:
-<<<<<<< HEAD
-                raise MemoryError, "out of memory allocating power storing"
-=======
                 raise MemoryError("out of memory allocating power storing")
->>>>>>> 87ee786d
             try:
                 mpz_init(self.top_power)
                 try:
