--- conflicted
+++ resolved
@@ -589,11 +589,7 @@
         mpz_clear(self.temp_m2)
         ZZ_destruct(&self.temp_z)
 
-<<<<<<< HEAD
-    cdef mpz_t* pow_mpz_t_tmp(self, unsigned long n):
-=======
-    cdef mpz_srcptr pow_mpz_t_tmp(self, long n):
->>>>>>> 698579c2
+    cdef mpz_srcptr pow_mpz_t_tmp(self, unsigned long n):
         """
         Provides fast access to an mpz_t* pointing to self.prime^n.
 
@@ -766,7 +762,6 @@
 
 cdef class PowComputer_ZZ_pX(PowComputer_ext):
     def __cinit__(self, Integer prime, long cache_limit, long prec_cap, long ram_prec_cap, bint in_field, poly, shift_seed = None):
-<<<<<<< HEAD
         """
         Initialization.
 
@@ -777,10 +772,7 @@
             sage: PC = PowComputer_ext_maker(5, 5, 10, 20, False, ntl.ZZ_pX([-5,0,1],5^10), 'FM', 'e',ntl.ZZ_pX([1],5^10))
             sage: TestSuite(PC).run()
         """
-        if not PY_TYPE_CHECK(poly, ntl_ZZ_pX):
-=======
         if not isinstance(poly, ntl_ZZ_pX):
->>>>>>> 698579c2
             raise TypeError
         self.deg = ZZ_pX_deg((<ntl_ZZ_pX>poly).x)
 
