--- conflicted
+++ resolved
@@ -152,20 +152,6 @@
         self._kwargs['repr'] = repr
         self._kwargs['cache'] = cache
 
-<<<<<<< HEAD
-        if modulus is None or modulus == 'conway':
-            if k == 1:
-                modulus = 'random'
-            elif ConwayPolynomials().has_polynomial(p, k):
-                from sage.misc.superseded import deprecation
-                deprecation(16930, "constructing a FiniteField_givaro without giving a polynomial as modulus is deprecated, use the more general FiniteField constructor instead")
-                from sage.rings.finite_rings.conway_polynomials import conway_polynomial
-                modulus = conway_polynomial(p, k)
-            elif modulus is None:
-                modulus = 'random'
-            else:
-                raise ValueError("Conway polynomial not found")
-=======
         from sage.rings.polynomial.polynomial_element import is_Polynomial
         if not is_Polynomial(modulus):
             from sage.misc.superseded import deprecation
@@ -175,7 +161,6 @@
                 modulus = R.irreducible_element(k, algorithm=modulus)
             else:
                 modulus = R(modulus)
->>>>>>> 4cd153a4
 
         self._cache = Cache_givaro(self, p, k, modulus, repr, cache)
         self._modulus = modulus
@@ -367,12 +352,6 @@
             sage: K.<a> = GF(3^10, impl="givaro")
             sage: a^20
             2*a^9 + 2*a^8 + a^7 + 2*a^5 + 2*a^4 + 2*a^3 + 1
-<<<<<<< HEAD
-            sage: L.<b> = GF(3^10, impl="pari_mod")
-            sage: K(b^20)
-            2*a^9 + 2*a^8 + a^7 + 2*a^5 + 2*a^4 + 2*a^3 + 1
-=======
->>>>>>> 4cd153a4
             sage: M.<c> = GF(3^10, impl="pari_ffelt")
             sage: K(c^20)
             2*a^9 + 2*a^8 + a^7 + 2*a^5 + 2*a^4 + 2*a^3 + 1
