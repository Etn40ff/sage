--- conflicted
+++ resolved
@@ -7,13 +7,9 @@
 
 - Robert Bradshaw (2010-05-30): added is_finite()
 
-<<<<<<< HEAD
-- Julian Rueth (2011-06-08, 2011-09-14, 2014-06-24): fixed hom(), extension();
-  use @cached_method; added support for relative vector spaces
-=======
-- Julian Rueth (2011-06-08, 2011-09-14, 2014-06-23): fixed hom(), extension();
-  use @cached_method; added derivation()
->>>>>>> 169b80c8
+- Julian Rueth (2011-06-08, 2011-09-14, 2014-06-23, 2014-06-24): fixed hom(),
+  extension(); use @cached_method; added derivation(); added support for
+  relative vector spaces
 
 - Maarten Derickx (2011-09-11): added doctests
 
@@ -1596,7 +1592,6 @@
         """
         return 0
 
-<<<<<<< HEAD
     @cached_method(key=lambda self, base: None)
     def vector_space(self, base=None):
         """
@@ -1649,7 +1644,7 @@
         from_V = MapVectorSpaceToFunctionField(V, self)
         to_V   = MapFunctionFieldToVectorSpace(self, V)
         return (V, from_V, to_V)
-=======
+
     @cached_method
     def derivation(self):
         r"""
@@ -1695,5 +1690,4 @@
         from maps import FunctionFieldDerivation_rational
         if not self.constant_base_field().is_perfect():
             raise NotImplementedError("not implemented for non-perfect base fields")
-        return FunctionFieldDerivation_rational(self, self.one())
->>>>>>> 169b80c8
+        return FunctionFieldDerivation_rational(self, self.one())