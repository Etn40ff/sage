--- conflicted
+++ resolved
@@ -102,8 +102,6 @@
     ext = os.path.splitext( f )[1]
     return ext == ".h" or ext == ".c" or ext == ".cc"
 
-<<<<<<< HEAD
-=======
 def needs_c_lib_build():
     lib = '../../local/lib/libcsage.so'
     try:
@@ -121,7 +119,6 @@
 if needs_c_lib_build() and os.system( "cd c_lib && make install" ) != 0:
     print "    ERROR: The c_lib did not build successfully."
     sys.exit(1)
->>>>>>> 0157cddc
 
 #####################################################
 
